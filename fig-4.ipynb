--- conflicted
+++ resolved
@@ -3,13 +3,9 @@
   {
    "cell_type": "code",
    "execution_count": 1,
-<<<<<<< HEAD
-   "metadata": {},
-=======
    "metadata": {
     "scrolled": true
    },
->>>>>>> 263d591d
    "outputs": [],
    "source": [
     "# This file generates the data for Figure #4 from the paper https://arxiv.org/pdf/1806.06975.pdf\n",
@@ -18,24 +14,16 @@
     "import pickle\n",
     "import argparse\n",
     "import networkx as nx\n",
-<<<<<<< HEAD
+    "\n",
     "import pandas as pd\n",
     "import numpy as np\n",
-=======
-    "\n",
-    "import pandas as pd\n",
-    "import numpy as np\n",
-    "\n",
->>>>>>> 263d591d
+    "\n",
     "import itertools\n",
     "import sklearn\n",
     "import torch\n",
     "import datetime\n",
     "import matplotlib, matplotlib.pyplot as plt\n",
-<<<<<<< HEAD
-=======
-    "\n",
->>>>>>> 263d591d
+    "\n",
     "from torch.autograd import Variable\n",
     "\n",
     "from models.model_wrapper import WrappedModel\n",
@@ -47,761 +35,21 @@
   {
    "cell_type": "code",
    "execution_count": 2,
-<<<<<<< HEAD
    "metadata": {},
    "outputs": [
-=======
-   "metadata": {
-    "scrolled": true
-   },
-   "outputs": [
-    {
-     "name": "stdout",
-     "output_type": "stream",
-     "text": [
-      "\rChecking for pieces on disk: |----------------------------------------------------------------------------------------------------| 0.0%  finished"
-     ]
-    },
-    {
-     "name": "stdout",
-     "output_type": "stream",
-     "text": [
-      "\rChecking for pieces on disk: |███-------------------------------------------------------------------------------------------------| 3.0%  finished"
-     ]
-    },
-    {
-     "name": "stdout",
-     "output_type": "stream",
-     "text": [
-      "\rChecking for pieces on disk: |██████----------------------------------------------------------------------------------------------| 6.0%  finished"
-     ]
-    },
-    {
-     "name": "stdout",
-     "output_type": "stream",
-     "text": [
-      "\rChecking for pieces on disk: |█████████-------------------------------------------------------------------------------------------| 9.0%  finished"
-     ]
-    },
-    {
-     "name": "stdout",
-     "output_type": "stream",
-     "text": [
-      "\rChecking for pieces on disk: |████████████----------------------------------------------------------------------------------------| 12.0%  finished"
-     ]
-    },
-    {
-     "name": "stdout",
-     "output_type": "stream",
-     "text": [
-      "\rChecking for pieces on disk: |███████████████-------------------------------------------------------------------------------------| 15.0%  finished"
-     ]
-    },
-    {
-     "name": "stdout",
-     "output_type": "stream",
-     "text": [
-      "\rChecking for pieces on disk: |██████████████████----------------------------------------------------------------------------------| 18.0%  finished"
-     ]
-    },
-    {
-     "name": "stdout",
-     "output_type": "stream",
-     "text": [
-      "\rChecking for pieces on disk: |█████████████████████-------------------------------------------------------------------------------| 21.0%  finished"
-     ]
-    },
-    {
-     "name": "stdout",
-     "output_type": "stream",
-     "text": [
-      "\rChecking for pieces on disk: |████████████████████████----------------------------------------------------------------------------| 24.0%  finished"
-     ]
-    },
-    {
-     "name": "stdout",
-     "output_type": "stream",
-     "text": [
-      "\rChecking for pieces on disk: |███████████████████████████-------------------------------------------------------------------------| 27.0%  finished"
-     ]
-    },
-    {
-     "name": "stdout",
-     "output_type": "stream",
-     "text": [
-      "\rChecking for pieces on disk: |██████████████████████████████----------------------------------------------------------------------| 30.0%  finished"
-     ]
-    },
-    {
-     "name": "stdout",
-     "output_type": "stream",
-     "text": [
-      "\rChecking for pieces on disk: |█████████████████████████████████-------------------------------------------------------------------| 33.0%  finished"
-     ]
-    },
-    {
-     "name": "stdout",
-     "output_type": "stream",
-     "text": [
-      "\rChecking for pieces on disk: |████████████████████████████████████----------------------------------------------------------------| 36.0%  finished"
-     ]
-    },
-    {
-     "name": "stdout",
-     "output_type": "stream",
-     "text": [
-      "\rChecking for pieces on disk: |███████████████████████████████████████-------------------------------------------------------------| 39.0%  finished"
-     ]
-    },
-    {
-     "name": "stdout",
-     "output_type": "stream",
-     "text": [
-      "\rChecking for pieces on disk: |██████████████████████████████████████████----------------------------------------------------------| 42.0%  finished"
-     ]
-    },
-    {
-     "name": "stdout",
-     "output_type": "stream",
-     "text": [
-      "\rChecking for pieces on disk: |█████████████████████████████████████████████-------------------------------------------------------| 45.0%  finished"
-     ]
-    },
-    {
-     "name": "stdout",
-     "output_type": "stream",
-     "text": [
-      "\rChecking for pieces on disk: |████████████████████████████████████████████████----------------------------------------------------| 48.0%  finished"
-     ]
-    },
-    {
-     "name": "stdout",
-     "output_type": "stream",
-     "text": [
-      "\rChecking for pieces on disk: |███████████████████████████████████████████████████-------------------------------------------------| 51.0%  finished"
-     ]
-    },
-    {
-     "name": "stdout",
-     "output_type": "stream",
-     "text": [
-      "\rChecking for pieces on disk: |██████████████████████████████████████████████████████----------------------------------------------| 54.0%  finished"
-     ]
-    },
-    {
-     "name": "stdout",
-     "output_type": "stream",
-     "text": [
-      "\rChecking for pieces on disk: |█████████████████████████████████████████████████████████-------------------------------------------| 57.0%  finished"
-     ]
-    },
-    {
-     "name": "stdout",
-     "output_type": "stream",
-     "text": [
-      "\rChecking for pieces on disk: |████████████████████████████████████████████████████████████----------------------------------------| 60.0%  finished"
-     ]
-    },
-    {
-     "name": "stdout",
-     "output_type": "stream",
-     "text": [
-      "\rChecking for pieces on disk: |███████████████████████████████████████████████████████████████-------------------------------------| 63.0%  finished"
-     ]
-    },
-    {
-     "name": "stdout",
-     "output_type": "stream",
-     "text": [
-      "\rChecking for pieces on disk: |██████████████████████████████████████████████████████████████████----------------------------------| 66.0%  finished"
-     ]
-    },
-    {
-     "name": "stdout",
-     "output_type": "stream",
-     "text": [
-      "\rChecking for pieces on disk: |█████████████████████████████████████████████████████████████████████-------------------------------| 69.0%  finished"
-     ]
-    },
-    {
-     "name": "stdout",
-     "output_type": "stream",
-     "text": [
-      "\rChecking for pieces on disk: |████████████████████████████████████████████████████████████████████████----------------------------| 72.0%  finished"
-     ]
-    },
-    {
-     "name": "stdout",
-     "output_type": "stream",
-     "text": [
-      "\rChecking for pieces on disk: |███████████████████████████████████████████████████████████████████████████-------------------------| 75.0%  finished"
-     ]
-    },
-    {
-     "name": "stdout",
-     "output_type": "stream",
-     "text": [
-      "\rChecking for pieces on disk: |██████████████████████████████████████████████████████████████████████████████----------------------| 78.0%  finished"
-     ]
-    },
-    {
-     "name": "stdout",
-     "output_type": "stream",
-     "text": [
-      "\rChecking for pieces on disk: |█████████████████████████████████████████████████████████████████████████████████-------------------| 81.0%  finished"
-     ]
-    },
-    {
-     "name": "stdout",
-     "output_type": "stream",
-     "text": [
-      "\rChecking for pieces on disk: |████████████████████████████████████████████████████████████████████████████████████----------------| 84.0%  finished"
-     ]
-    },
-    {
-     "name": "stdout",
-     "output_type": "stream",
-     "text": [
-      "\rChecking for pieces on disk: |███████████████████████████████████████████████████████████████████████████████████████-------------| 87.0%  finished"
-     ]
-    },
-    {
-     "name": "stdout",
-     "output_type": "stream",
-     "text": [
-      "\rChecking for pieces on disk: |██████████████████████████████████████████████████████████████████████████████████████████----------| 90.0%  finished"
-     ]
-    },
-    {
-     "name": "stdout",
-     "output_type": "stream",
-     "text": [
-      "\rChecking for pieces on disk: |█████████████████████████████████████████████████████████████████████████████████████████████-------| 93.0%  finished"
-     ]
-    },
-    {
-     "name": "stdout",
-     "output_type": "stream",
-     "text": [
-      "\rChecking for pieces on disk: |████████████████████████████████████████████████████████████████████████████████████████████████----| 96.0%  finished"
-     ]
-    },
-    {
-     "name": "stdout",
-     "output_type": "stream",
-     "text": [
-      "\rChecking for pieces on disk: |███████████████████████████████████████████████████████████████████████████████████████████████████-| 99.0%  finished"
-     ]
-    },
-    {
-     "name": "stdout",
-     "output_type": "stream",
-     "text": [
-      "\rChecking for pieces on disk: |████████████████████████████████████████████████████████████████████████████████████████████████████| 100.0%  finished\n"
-     ]
-    },
-    {
-     "name": "stdout",
-     "output_type": "stream",
-     "text": [
-      "Found 1668 finished pieces out of 1668 total pieces.\n"
-     ]
-    },
-    {
-     "name": "stdout",
-     "output_type": "stream",
-     "text": [
-      "Converting one-hot labels to integers\n"
-     ]
-    }
-   ],
-   "source": [
-    "dataset = datasets.TCGADataset()\n",
-    "dataset.df = dataset.df - dataset.df.mean(axis=0)\n",
-    "label_df = dataset.df.where(dataset.df > 0).notnull().astype(\"int\")\n"
-   ]
-  },
-  {
-   "cell_type": "code",
-   "execution_count": 4,
-   "metadata": {},
-   "outputs": [
-    {
-     "name": "stdout",
-     "output_type": "stream",
-     "text": [
-      "\rChecking for pieces on disk: |----------------------------------------------------------------------------------------------------| 0.0%  finished"
-     ]
-    },
-    {
-     "name": "stdout",
-     "output_type": "stream",
-     "text": [
-      "\rChecking for pieces on disk: |███-------------------------------------------------------------------------------------------------| 3.1%  finished"
-     ]
-    },
-    {
-     "name": "stdout",
-     "output_type": "stream",
-     "text": [
-      "\rChecking for pieces on disk: |██████----------------------------------------------------------------------------------------------| 6.3%  finished"
-     ]
-    },
-    {
-     "name": "stdout",
-     "output_type": "stream",
-     "text": [
-      "\rChecking for pieces on disk: |█████████-------------------------------------------------------------------------------------------| 9.4%  finished"
-     ]
-    },
-    {
-     "name": "stdout",
-     "output_type": "stream",
-     "text": [
-      "\rChecking for pieces on disk: |█████████████---------------------------------------------------------------------------------------| 12.5%  finished"
-     ]
-    },
-    {
-     "name": "stdout",
-     "output_type": "stream",
-     "text": [
-      "\rChecking for pieces on disk: |████████████████------------------------------------------------------------------------------------| 15.7%  finished"
-     ]
-    },
-    {
-     "name": "stdout",
-     "output_type": "stream",
-     "text": [
-      "\rChecking for pieces on disk: |███████████████████---------------------------------------------------------------------------------| 18.8%  finished"
-     ]
-    },
-    {
-     "name": "stdout",
-     "output_type": "stream",
-     "text": [
-      "\rChecking for pieces on disk: |██████████████████████------------------------------------------------------------------------------| 22.0%  finished"
-     ]
-    },
-    {
-     "name": "stdout",
-     "output_type": "stream",
-     "text": [
-      "\rChecking for pieces on disk: |█████████████████████████---------------------------------------------------------------------------| 25.1%  finished"
-     ]
-    },
-    {
-     "name": "stdout",
-     "output_type": "stream",
-     "text": [
-      "\rChecking for pieces on disk: |████████████████████████████------------------------------------------------------------------------| 28.2%  finished"
-     ]
-    },
-    {
-     "name": "stdout",
-     "output_type": "stream",
-     "text": [
-      "\rChecking for pieces on disk: |███████████████████████████████---------------------------------------------------------------------| 31.4%  finished"
-     ]
-    },
-    {
-     "name": "stdout",
-     "output_type": "stream",
-     "text": [
-      "\rChecking for pieces on disk: |███████████████████████████████████-----------------------------------------------------------------| 34.5%  finished"
-     ]
-    },
-    {
-     "name": "stdout",
-     "output_type": "stream",
-     "text": [
-      "\rChecking for pieces on disk: |██████████████████████████████████████--------------------------------------------------------------| 37.6%  finished"
-     ]
-    },
-    {
-     "name": "stdout",
-     "output_type": "stream",
-     "text": [
-      "\rChecking for pieces on disk: |█████████████████████████████████████████-----------------------------------------------------------| 40.8%  finished"
-     ]
-    },
-    {
-     "name": "stdout",
-     "output_type": "stream",
-     "text": [
-      "\rChecking for pieces on disk: |████████████████████████████████████████████--------------------------------------------------------| 43.9%  finished"
-     ]
-    },
-    {
-     "name": "stdout",
-     "output_type": "stream",
-     "text": [
-      "\rChecking for pieces on disk: |███████████████████████████████████████████████-----------------------------------------------------| 47.1%  finished"
-     ]
-    },
-    {
-     "name": "stdout",
-     "output_type": "stream",
-     "text": [
-      "\rChecking for pieces on disk: |██████████████████████████████████████████████████--------------------------------------------------| 50.2%  finished"
-     ]
-    },
-    {
-     "name": "stdout",
-     "output_type": "stream",
-     "text": [
-      "\rChecking for pieces on disk: |█████████████████████████████████████████████████████-----------------------------------------------| 53.3%  finished"
-     ]
-    },
-    {
-     "name": "stdout",
-     "output_type": "stream",
-     "text": [
-      "\rChecking for pieces on disk: |████████████████████████████████████████████████████████--------------------------------------------| 56.5%  finished"
-     ]
-    },
-    {
-     "name": "stdout",
-     "output_type": "stream",
-     "text": [
-      "\rChecking for pieces on disk: |████████████████████████████████████████████████████████████----------------------------------------| 59.6%  finished"
-     ]
-    },
-    {
-     "name": "stdout",
-     "output_type": "stream",
-     "text": [
-      "\rChecking for pieces on disk: |███████████████████████████████████████████████████████████████-------------------------------------| 62.7%  finished"
-     ]
-    },
-    {
-     "name": "stdout",
-     "output_type": "stream",
-     "text": [
-      "\rChecking for pieces on disk: |██████████████████████████████████████████████████████████████████----------------------------------| 65.9%  finished"
-     ]
-    },
-    {
-     "name": "stdout",
-     "output_type": "stream",
-     "text": [
-      "\rChecking for pieces on disk: |█████████████████████████████████████████████████████████████████████-------------------------------| 69.0%  finished"
-     ]
-    },
-    {
-     "name": "stdout",
-     "output_type": "stream",
-     "text": [
-      "\rChecking for pieces on disk: |████████████████████████████████████████████████████████████████████████----------------------------| 72.1%  finished"
-     ]
-    },
-    {
-     "name": "stdout",
-     "output_type": "stream",
-     "text": [
-      "\rChecking for pieces on disk: |███████████████████████████████████████████████████████████████████████████-------------------------| 75.3%  finished"
-     ]
-    },
-    {
-     "name": "stdout",
-     "output_type": "stream",
-     "text": [
-      "\rChecking for pieces on disk: |██████████████████████████████████████████████████████████████████████████████----------------------| 78.4%  finished"
-     ]
-    },
-    {
-     "name": "stdout",
-     "output_type": "stream",
-     "text": [
-      "\rChecking for pieces on disk: |██████████████████████████████████████████████████████████████████████████████████------------------| 81.6%  finished"
-     ]
-    },
-    {
-     "name": "stdout",
-     "output_type": "stream",
-     "text": [
-      "\rChecking for pieces on disk: |█████████████████████████████████████████████████████████████████████████████████████---------------| 84.7%  finished"
-     ]
-    },
-    {
-     "name": "stdout",
-     "output_type": "stream",
-     "text": [
-      "\rChecking for pieces on disk: |████████████████████████████████████████████████████████████████████████████████████████------------| 87.8%  finished"
-     ]
-    },
-    {
-     "name": "stdout",
-     "output_type": "stream",
-     "text": [
-      "\rChecking for pieces on disk: |███████████████████████████████████████████████████████████████████████████████████████████---------| 91.0%  finished"
-     ]
-    },
-    {
-     "name": "stdout",
-     "output_type": "stream",
-     "text": [
-      "\rChecking for pieces on disk: |██████████████████████████████████████████████████████████████████████████████████████████████------| 94.1%  finished"
-     ]
-    },
-    {
-     "name": "stdout",
-     "output_type": "stream",
-     "text": [
-      "\rChecking for pieces on disk: |█████████████████████████████████████████████████████████████████████████████████████████████████---| 97.2%  finished"
-     ]
-    },
-    {
-     "name": "stdout",
-     "output_type": "stream",
-     "text": [
-      "\rChecking for pieces on disk: |████████████████████████████████████████████████████████████████████████████████████████████████████| 100.0%  finished\n"
-     ]
-    },
-    {
-     "name": "stdout",
-     "output_type": "stream",
-     "text": [
-      "Found 1595 finished pieces out of 1595 total pieces.\n"
-     ]
-    }
-   ],
-   "source": [
-    "graphs = {\"regnet\": RegNetGraph(), \"genemania\": GeneManiaGraph()}\n"
-   ]
-  },
-  {
-   "cell_type": "code",
-   "execution_count": 5,
-   "metadata": {},
-   "outputs": [
-    {
-     "name": "stdout",
-     "output_type": "stream",
-     "text": [
-      "Created a New Results Dictionary\n"
-     ]
-    }
-   ],
-   "source": [
-    "# Setup the results dictionary\n",
-    "filename = \"experiments/results/fig-4.pkl\"\n",
-    "try:\n",
-    "    results = pickle.load(open(filename, \"r\"))\n",
-    "    print(\"Loaded Checkpointed Results\")\n",
-    "except Exception as e:\n",
-    "    results = pd.DataFrame(columns=['auc', 'gene', 'model', 'graph', 'is_first_degree', 'seed', 'train_size'])\n",
-    "    print(\"Created a New Results Dictionary\")\n"
-   ]
-  },
-  {
-   "cell_type": "code",
-   "execution_count": 6,
-   "metadata": {},
-   "outputs": [],
-   "source": [
-    "train_size = 50\n",
-    "test_size = 1000\n",
-    "trials = 3\n",
-    "cuda = False\n",
-    "models = [WrappedModel(name=\"MLP\", column_names=dataset.df.columns, dropout=False, cuda=cuda)]\n"
-   ]
-  },
-  {
-   "cell_type": "code",
-   "execution_count": 12,
-   "metadata": {},
-   "outputs": [
-    {
-     "name": "stdout",
-     "output_type": "stream",
-     "text": [
-      "todo: 195286\ndone: 314\n"
-     ]
-    }
-   ],
-   "source": [
-    "# Create the set of all experiment ids and see which are left to do\n",
-    "model_names = [model.name for model in models]\n",
-    "columns = [\"gene\", \"graph\", \"model\", \"seed\", \"is_first_degree\", \"train_size\"]\n",
-    "all_exp_ids = [x for x in itertools.product(dataset.df.columns, graphs.keys(), model_names, range(trials),\n",
-    "                                            [True, False], [train_size])]\n",
-    "all_exp_ids = pd.DataFrame(all_exp_ids, columns=columns)\n",
-    "all_exp_ids.index = [\"-\".join(map(str, tup[1:])) for tup in all_exp_ids.itertuples(name=None)]\n",
-    "results_exp_ids = results[columns].copy()\n",
-    "results_exp_ids.index = [\"-\".join(map(str, tup[1:])) for tup in results_exp_ids.itertuples(name=None)]\n",
-    "intersection_ids = all_exp_ids.index.intersection(results_exp_ids.index)\n",
-    "todo = all_exp_ids.drop(intersection_ids).to_dict(orient=\"records\")\n",
-    "\n",
-    "print(\"todo: \" + str(len(todo)))\n",
-    "print(\"done: \" + str(len(results)))"
-   ]
-  },
-  {
-   "cell_type": "code",
-   "execution_count": 8,
-   "metadata": {
-    "scrolled": true
-   },
-   "outputs": [
-    {
-     "name": "stdout",
-     "output_type": "stream",
-     "text": [
-      "0\n"
-     ]
-    },
-    {
-     "name": "stdout",
-     "output_type": "stream",
-     "text": [
-      "10\n"
-     ]
-    },
-    {
-     "name": "stdout",
-     "output_type": "stream",
-     "text": [
-      "20\n"
-     ]
-    },
-    {
-     "name": "stdout",
-     "output_type": "stream",
-     "text": [
-      "30\n"
-     ]
-    },
-    {
-     "name": "stdout",
-     "output_type": "stream",
-     "text": [
-      "40\n"
-     ]
-    },
-    {
-     "name": "stdout",
-     "output_type": "stream",
-     "text": [
-      "50\n"
-     ]
-    },
-    {
-     "name": "stdout",
-     "output_type": "stream",
-     "text": [
-      "60\n"
-     ]
-    },
-    {
-     "name": "stdout",
-     "output_type": "stream",
-     "text": [
-      "70\n"
-     ]
-    },
-    {
-     "name": "stdout",
-     "output_type": "stream",
-     "text": [
-      "80\n"
-     ]
-    },
-    {
-     "name": "stdout",
-     "output_type": "stream",
-     "text": [
-      "90\n"
-     ]
-    },
-    {
-     "name": "stdout",
-     "output_type": "stream",
-     "text": [
-      "100\n"
-     ]
-    },
-    {
-     "name": "stdout",
-     "output_type": "stream",
-     "text": [
-      "110\n"
-     ]
-    },
-    {
-     "name": "stdout",
-     "output_type": "stream",
-     "text": [
-      "120\nOnly one class present in y_true. ROC AUC score is not defined in that case.\nOnly one class present in y_true. ROC AUC score is not defined in that case.\n"
-     ]
-    },
-    {
-     "name": "stdout",
-     "output_type": "stream",
-     "text": [
-      "Only one class present in y_true. ROC AUC score is not defined in that case.\nOnly one class present in y_true. ROC AUC score is not defined in that case.\n"
-     ]
-    },
-    {
-     "name": "stdout",
-     "output_type": "stream",
-     "text": [
-      "Only one class present in y_true. ROC AUC score is not defined in that case.\nOnly one class present in y_true. ROC AUC score is not defined in that case.\nOnly one class present in y_true. ROC AUC score is not defined in that case.\n"
-     ]
-    },
-    {
-     "name": "stdout",
-     "output_type": "stream",
-     "text": [
-      "Only one class present in y_true. ROC AUC score is not defined in that case.\nOnly one class present in y_true. ROC AUC score is not defined in that case.\nOnly one class present in y_true. ROC AUC score is not defined in that case.\n130\n"
-     ]
-    },
-    {
-     "name": "stdout",
-     "output_type": "stream",
-     "text": [
-      "Only one class present in y_true. ROC AUC score is not defined in that case.\nOnly one class present in y_true. ROC AUC score is not defined in that case.\n"
-     ]
-    },
-    {
-     "name": "stdout",
-     "output_type": "stream",
-     "text": [
-      "140\n"
-     ]
-    },
-    {
-     "name": "stdout",
-     "output_type": "stream",
-     "text": [
-      "Only one class present in y_true. ROC AUC score is not defined in that case.\nOnly one class present in y_true. ROC AUC score is not defined in that case.\nOnly one class present in y_true. ROC AUC score is not defined in that case.\n"
-     ]
-    },
-    {
-     "name": "stdout",
-     "output_type": "stream",
-     "text": [
-      "Only one class present in y_true. ROC AUC score is not defined in that case.\nOnly one class present in y_true. ROC AUC score is not defined in that case.\n"
-     ]
-    },
->>>>>>> 263d591d
-    {
-     "name": "stdout",
-     "output_type": "stream",
-     "text": [
-<<<<<<< HEAD
+    {
+     "name": "stdout",
+     "output_type": "stream",
+     "text": [
       "Checking for pieces on disk: |████████████████████████████████████████████████████████████████████████████████████████████████████| 100.0%  finished\n",
       "Found 1668 finished pieces out of 1668 total pieces.\n",
       "Converting one-hot labels to integers\n"
-=======
-      "Only one class present in y_true. ROC AUC score is not defined in that case.\n150\nOnly one class present in y_true. ROC AUC score is not defined in that case.\n"
->>>>>>> 263d591d
-     ]
-    },
-    {
-     "name": "stdout",
-     "output_type": "stream",
-     "text": [
-<<<<<<< HEAD
+     ]
+    },
+    {
+     "name": "stdout",
+     "output_type": "stream",
+     "text": [
       "Checking for pieces on disk: |████████████████████████████████████████████████████████████████████████████████████████████████████| 100.0%  finished\n",
       "Found 1595 finished pieces out of 1595 total pieces.\n",
       "Checking for pieces on disk: |████████████████████████████████████████████████████████████████████████████████████████████████████| 100.0%  finished\n",
@@ -818,16 +66,10 @@
    "execution_count": 4,
    "metadata": {},
    "outputs": [
-=======
-      "Only one class present in y_true. ROC AUC score is not defined in that case.\nOnly one class present in y_true. ROC AUC score is not defined in that case.\n"
-     ]
-    },
->>>>>>> 263d591d
-    {
-     "name": "stdout",
-     "output_type": "stream",
-     "text": [
-<<<<<<< HEAD
+    {
+     "name": "stdout",
+     "output_type": "stream",
+     "text": [
       "Loaded Checkpointed Results\n"
      ]
     }
@@ -861,16 +103,10 @@
    "execution_count": 6,
    "metadata": {},
    "outputs": [
-=======
-      "Only one class present in y_true. ROC AUC score is not defined in that case.\nOnly one class present in y_true. ROC AUC score is not defined in that case.\n"
-     ]
-    },
->>>>>>> 263d591d
-    {
-     "name": "stdout",
-     "output_type": "stream",
-     "text": [
-<<<<<<< HEAD
+    {
+     "name": "stdout",
+     "output_type": "stream",
+     "text": [
       "todo: 195345\n",
       "done: 281\n"
      ]
@@ -897,52 +133,24 @@
    "execution_count": 7,
    "metadata": {},
    "outputs": [
-=======
-      "Only one class present in y_true. ROC AUC score is not defined in that case.\nOnly one class present in y_true. ROC AUC score is not defined in that case.\n"
-     ]
-    },
->>>>>>> 263d591d
-    {
-     "name": "stdout",
-     "output_type": "stream",
-     "text": [
-<<<<<<< HEAD
-      "> /Users/martinweiss/code/academic/conv-graph/models/model_wrapper.py(51)fit()\n",
-      "-> x_train = torch.FloatTensor(np.expand_dims(x_train, axis=2))\n",
-      "(Pdb) c\n"
-=======
-      "Only one class present in y_true. ROC AUC score is not defined in that case.\nOnly one class present in y_true. ROC AUC score is not defined in that case.\n"
->>>>>>> 263d591d
-     ]
-    },
-    {
-     "name": "stdout",
-     "output_type": "stream",
-     "text": [
-<<<<<<< HEAD
-      "/Users/martinweiss/.pyenv/versions/2.7.13/envs/venv27/lib/python2.7/site-packages/torch/nn/functional.py:52: UserWarning: size_average and reduce args will be deprecated, please use reduction='elementwise_mean' instead.\n",
-      "  warnings.warn(warning.format(ret))\n"
-=======
+    {
+     "name": "stdout",
+     "output_type": "stream",
+     "text": [
+      "Only one class present in y_true. ROC AUC score is not defined in that case.\nOnly one class present in y_true. ROC AUC score is not defined in that case.\n"
+     ]
+    },
+    {
+     "name": "stdout",
+     "output_type": "stream",
+     "text": [
       "Only one class present in y_true. ROC AUC score is not defined in that case.\n160\nOnly one class present in y_true. ROC AUC score is not defined in that case.\n"
->>>>>>> 263d591d
-     ]
-    },
-    {
-     "name": "stdout",
-     "output_type": "stream",
-     "text": [
-<<<<<<< HEAD
-      "> /Users/martinweiss/code/academic/conv-graph/models/model_wrapper.py(51)fit()\n",
-      "-> x_train = torch.FloatTensor(np.expand_dims(x_train, axis=2))\n",
-      "(Pdb) q\n",
-      "\n",
-      "> /Users/martinweiss/code/academic/conv-graph/models/model_wrapper.py(51)fit()\n",
-      "-> x_train = torch.FloatTensor(np.expand_dims(x_train, axis=2))\n",
-      "(Pdb) q\n",
-      "\n",
-      "> /Users/martinweiss/code/academic/conv-graph/models/model_wrapper.py(51)fit()\n",
-      "-> x_valid = torch.FloatTensor(np.expand_dims(x_valid, axis=2))\n"
-=======
+     ]
+    },
+    {
+     "name": "stdout",
+     "output_type": "stream",
+     "text": [
       "Only one class present in y_true. ROC AUC score is not defined in that case.\nOnly one class present in y_true. ROC AUC score is not defined in that case.\n"
      ]
     },
@@ -1098,7 +306,6 @@
      "output_type": "stream",
      "text": [
       "310\n"
->>>>>>> 263d591d
      ]
     },
     {
@@ -1107,23 +314,10 @@
      "traceback": [
       "\u001b[0;31m---------------------------------------------------------------------------\u001b[0m",
       "\u001b[0;31mKeyboardInterrupt\u001b[0m                         Traceback (most recent call last)",
-<<<<<<< HEAD
-      "\u001b[0;32m<ipython-input-7-741de559667e>\u001b[0m in \u001b[0;36m<module>\u001b[0;34m()\u001b[0m\n\u001b[1;32m     36\u001b[0m \u001b[0;34m\u001b[0m\u001b[0m\n\u001b[1;32m     37\u001b[0m     \u001b[0;32mtry\u001b[0m\u001b[0;34m:\u001b[0m\u001b[0;34m\u001b[0m\u001b[0m\n\u001b[0;32m---> 38\u001b[0;31m         \u001b[0mmodel\u001b[0m\u001b[0;34m.\u001b[0m\u001b[0mfit\u001b[0m\u001b[0;34m(\u001b[0m\u001b[0mX_train\u001b[0m\u001b[0;34m,\u001b[0m \u001b[0my_train\u001b[0m\u001b[0;34m)\u001b[0m\u001b[0;34m\u001b[0m\u001b[0m\n\u001b[0m\u001b[1;32m     39\u001b[0m         \u001b[0mx_test\u001b[0m \u001b[0;34m=\u001b[0m \u001b[0mVariable\u001b[0m\u001b[0;34m(\u001b[0m\u001b[0mtorch\u001b[0m\u001b[0;34m.\u001b[0m\u001b[0mFloatTensor\u001b[0m\u001b[0;34m(\u001b[0m\u001b[0mnp\u001b[0m\u001b[0;34m.\u001b[0m\u001b[0mexpand_dims\u001b[0m\u001b[0;34m(\u001b[0m\u001b[0mX_test\u001b[0m\u001b[0;34m.\u001b[0m\u001b[0mvalues\u001b[0m\u001b[0;34m,\u001b[0m \u001b[0maxis\u001b[0m\u001b[0;34m=\u001b[0m\u001b[0;36m2\u001b[0m\u001b[0;34m)\u001b[0m\u001b[0;34m)\u001b[0m\u001b[0;34m,\u001b[0m \u001b[0mrequires_grad\u001b[0m\u001b[0;34m=\u001b[0m\u001b[0mFalse\u001b[0m\u001b[0;34m)\u001b[0m\u001b[0;34m.\u001b[0m\u001b[0mfloat\u001b[0m\u001b[0;34m(\u001b[0m\u001b[0;34m)\u001b[0m\u001b[0;34m\u001b[0m\u001b[0m\n\u001b[1;32m     40\u001b[0m         \u001b[0;32mif\u001b[0m \u001b[0mcuda\u001b[0m\u001b[0;34m:\u001b[0m\u001b[0;34m\u001b[0m\u001b[0m\n",
-      "\u001b[0;32m/Users/martinweiss/code/academic/conv-graph/models/model_wrapper.py\u001b[0m in \u001b[0;36mfit\u001b[0;34m(self, X, y, adj)\u001b[0m\n\u001b[1;32m     49\u001b[0m         \u001b[0;31m# pylint: disable=E1101\u001b[0m\u001b[0;34m\u001b[0m\u001b[0;34m\u001b[0m\u001b[0m\n\u001b[1;32m     50\u001b[0m         \u001b[0mx_train\u001b[0m \u001b[0;34m=\u001b[0m \u001b[0mtorch\u001b[0m\u001b[0;34m.\u001b[0m\u001b[0mFloatTensor\u001b[0m\u001b[0;34m(\u001b[0m\u001b[0mnp\u001b[0m\u001b[0;34m.\u001b[0m\u001b[0mexpand_dims\u001b[0m\u001b[0;34m(\u001b[0m\u001b[0mx_train\u001b[0m\u001b[0;34m,\u001b[0m \u001b[0maxis\u001b[0m\u001b[0;34m=\u001b[0m\u001b[0;36m2\u001b[0m\u001b[0;34m)\u001b[0m\u001b[0;34m)\u001b[0m\u001b[0;34m\u001b[0m\u001b[0m\n\u001b[0;32m---> 51\u001b[0;31m         \u001b[0mx_valid\u001b[0m \u001b[0;34m=\u001b[0m \u001b[0mtorch\u001b[0m\u001b[0;34m.\u001b[0m\u001b[0mFloatTensor\u001b[0m\u001b[0;34m(\u001b[0m\u001b[0mnp\u001b[0m\u001b[0;34m.\u001b[0m\u001b[0mexpand_dims\u001b[0m\u001b[0;34m(\u001b[0m\u001b[0mx_valid\u001b[0m\u001b[0;34m,\u001b[0m \u001b[0maxis\u001b[0m\u001b[0;34m=\u001b[0m\u001b[0;36m2\u001b[0m\u001b[0;34m)\u001b[0m\u001b[0;34m)\u001b[0m\u001b[0;34m\u001b[0m\u001b[0m\n\u001b[0m\u001b[1;32m     52\u001b[0m         \u001b[0my_train\u001b[0m \u001b[0;34m=\u001b[0m \u001b[0mtorch\u001b[0m\u001b[0;34m.\u001b[0m\u001b[0mFloatTensor\u001b[0m\u001b[0;34m(\u001b[0m\u001b[0my_train\u001b[0m\u001b[0;34m.\u001b[0m\u001b[0mvalues\u001b[0m\u001b[0;34m)\u001b[0m\u001b[0;34m\u001b[0m\u001b[0m\n\u001b[1;32m     53\u001b[0m         \u001b[0;31m# pylint: enable=E1101\u001b[0m\u001b[0;34m\u001b[0m\u001b[0;34m\u001b[0m\u001b[0m\n",
-      "\u001b[0;32m/Users/martinweiss/code/academic/conv-graph/models/model_wrapper.py\u001b[0m in \u001b[0;36mfit\u001b[0;34m(self, X, y, adj)\u001b[0m\n\u001b[1;32m     49\u001b[0m         \u001b[0;31m# pylint: disable=E1101\u001b[0m\u001b[0;34m\u001b[0m\u001b[0;34m\u001b[0m\u001b[0m\n\u001b[1;32m     50\u001b[0m         \u001b[0mx_train\u001b[0m \u001b[0;34m=\u001b[0m \u001b[0mtorch\u001b[0m\u001b[0;34m.\u001b[0m\u001b[0mFloatTensor\u001b[0m\u001b[0;34m(\u001b[0m\u001b[0mnp\u001b[0m\u001b[0;34m.\u001b[0m\u001b[0mexpand_dims\u001b[0m\u001b[0;34m(\u001b[0m\u001b[0mx_train\u001b[0m\u001b[0;34m,\u001b[0m \u001b[0maxis\u001b[0m\u001b[0;34m=\u001b[0m\u001b[0;36m2\u001b[0m\u001b[0;34m)\u001b[0m\u001b[0;34m)\u001b[0m\u001b[0;34m\u001b[0m\u001b[0m\n\u001b[0;32m---> 51\u001b[0;31m         \u001b[0mx_valid\u001b[0m \u001b[0;34m=\u001b[0m \u001b[0mtorch\u001b[0m\u001b[0;34m.\u001b[0m\u001b[0mFloatTensor\u001b[0m\u001b[0;34m(\u001b[0m\u001b[0mnp\u001b[0m\u001b[0;34m.\u001b[0m\u001b[0mexpand_dims\u001b[0m\u001b[0;34m(\u001b[0m\u001b[0mx_valid\u001b[0m\u001b[0;34m,\u001b[0m \u001b[0maxis\u001b[0m\u001b[0;34m=\u001b[0m\u001b[0;36m2\u001b[0m\u001b[0;34m)\u001b[0m\u001b[0;34m)\u001b[0m\u001b[0;34m\u001b[0m\u001b[0m\n\u001b[0m\u001b[1;32m     52\u001b[0m         \u001b[0my_train\u001b[0m \u001b[0;34m=\u001b[0m \u001b[0mtorch\u001b[0m\u001b[0;34m.\u001b[0m\u001b[0mFloatTensor\u001b[0m\u001b[0;34m(\u001b[0m\u001b[0my_train\u001b[0m\u001b[0;34m.\u001b[0m\u001b[0mvalues\u001b[0m\u001b[0;34m)\u001b[0m\u001b[0;34m\u001b[0m\u001b[0m\n\u001b[1;32m     53\u001b[0m         \u001b[0;31m# pylint: enable=E1101\u001b[0m\u001b[0;34m\u001b[0m\u001b[0;34m\u001b[0m\u001b[0m\n",
-      "\u001b[0;32m/Users/martinweiss/.pyenv/versions/2.7.13/lib/python2.7/bdb.pyc\u001b[0m in \u001b[0;36mtrace_dispatch\u001b[0;34m(self, frame, event, arg)\u001b[0m\n\u001b[1;32m     47\u001b[0m             \u001b[0;32mreturn\u001b[0m \u001b[0;31m# None\u001b[0m\u001b[0;34m\u001b[0m\u001b[0m\n\u001b[1;32m     48\u001b[0m         \u001b[0;32mif\u001b[0m \u001b[0mevent\u001b[0m \u001b[0;34m==\u001b[0m \u001b[0;34m'line'\u001b[0m\u001b[0;34m:\u001b[0m\u001b[0;34m\u001b[0m\u001b[0m\n\u001b[0;32m---> 49\u001b[0;31m             \u001b[0;32mreturn\u001b[0m \u001b[0mself\u001b[0m\u001b[0;34m.\u001b[0m\u001b[0mdispatch_line\u001b[0m\u001b[0;34m(\u001b[0m\u001b[0mframe\u001b[0m\u001b[0;34m)\u001b[0m\u001b[0;34m\u001b[0m\u001b[0m\n\u001b[0m\u001b[1;32m     50\u001b[0m         \u001b[0;32mif\u001b[0m \u001b[0mevent\u001b[0m \u001b[0;34m==\u001b[0m \u001b[0;34m'call'\u001b[0m\u001b[0;34m:\u001b[0m\u001b[0;34m\u001b[0m\u001b[0m\n\u001b[1;32m     51\u001b[0m             \u001b[0;32mreturn\u001b[0m \u001b[0mself\u001b[0m\u001b[0;34m.\u001b[0m\u001b[0mdispatch_call\u001b[0m\u001b[0;34m(\u001b[0m\u001b[0mframe\u001b[0m\u001b[0;34m,\u001b[0m \u001b[0marg\u001b[0m\u001b[0;34m)\u001b[0m\u001b[0;34m\u001b[0m\u001b[0m\n",
-      "\u001b[0;32m/Users/martinweiss/.pyenv/versions/2.7.13/lib/python2.7/bdb.pyc\u001b[0m in \u001b[0;36mdispatch_line\u001b[0;34m(self, frame)\u001b[0m\n\u001b[1;32m     65\u001b[0m     \u001b[0;32mdef\u001b[0m \u001b[0mdispatch_line\u001b[0m\u001b[0;34m(\u001b[0m\u001b[0mself\u001b[0m\u001b[0;34m,\u001b[0m \u001b[0mframe\u001b[0m\u001b[0;34m)\u001b[0m\u001b[0;34m:\u001b[0m\u001b[0;34m\u001b[0m\u001b[0m\n\u001b[1;32m     66\u001b[0m         \u001b[0;32mif\u001b[0m \u001b[0mself\u001b[0m\u001b[0;34m.\u001b[0m\u001b[0mstop_here\u001b[0m\u001b[0;34m(\u001b[0m\u001b[0mframe\u001b[0m\u001b[0;34m)\u001b[0m \u001b[0;32mor\u001b[0m \u001b[0mself\u001b[0m\u001b[0;34m.\u001b[0m\u001b[0mbreak_here\u001b[0m\u001b[0;34m(\u001b[0m\u001b[0mframe\u001b[0m\u001b[0;34m)\u001b[0m\u001b[0;34m:\u001b[0m\u001b[0;34m\u001b[0m\u001b[0m\n\u001b[0;32m---> 67\u001b[0;31m             \u001b[0mself\u001b[0m\u001b[0;34m.\u001b[0m\u001b[0muser_line\u001b[0m\u001b[0;34m(\u001b[0m\u001b[0mframe\u001b[0m\u001b[0;34m)\u001b[0m\u001b[0;34m\u001b[0m\u001b[0m\n\u001b[0m\u001b[1;32m     68\u001b[0m             \u001b[0;32mif\u001b[0m \u001b[0mself\u001b[0m\u001b[0;34m.\u001b[0m\u001b[0mquitting\u001b[0m\u001b[0;34m:\u001b[0m \u001b[0;32mraise\u001b[0m \u001b[0mBdbQuit\u001b[0m\u001b[0;34m\u001b[0m\u001b[0m\n\u001b[1;32m     69\u001b[0m         \u001b[0;32mreturn\u001b[0m \u001b[0mself\u001b[0m\u001b[0;34m.\u001b[0m\u001b[0mtrace_dispatch\u001b[0m\u001b[0;34m\u001b[0m\u001b[0m\n",
-      "\u001b[0;32m/Users/martinweiss/.pyenv/versions/2.7.13/lib/python2.7/pdb.pyc\u001b[0m in \u001b[0;36muser_line\u001b[0;34m(self, frame)\u001b[0m\n\u001b[1;32m    156\u001b[0m             \u001b[0mself\u001b[0m\u001b[0;34m.\u001b[0m\u001b[0m_wait_for_mainpyfile\u001b[0m \u001b[0;34m=\u001b[0m \u001b[0;36m0\u001b[0m\u001b[0;34m\u001b[0m\u001b[0m\n\u001b[1;32m    157\u001b[0m         \u001b[0;32mif\u001b[0m \u001b[0mself\u001b[0m\u001b[0;34m.\u001b[0m\u001b[0mbp_commands\u001b[0m\u001b[0;34m(\u001b[0m\u001b[0mframe\u001b[0m\u001b[0;34m)\u001b[0m\u001b[0;34m:\u001b[0m\u001b[0;34m\u001b[0m\u001b[0m\n\u001b[0;32m--> 158\u001b[0;31m             \u001b[0mself\u001b[0m\u001b[0;34m.\u001b[0m\u001b[0minteraction\u001b[0m\u001b[0;34m(\u001b[0m\u001b[0mframe\u001b[0m\u001b[0;34m,\u001b[0m \u001b[0mNone\u001b[0m\u001b[0;34m)\u001b[0m\u001b[0;34m\u001b[0m\u001b[0m\n\u001b[0m\u001b[1;32m    159\u001b[0m \u001b[0;34m\u001b[0m\u001b[0m\n\u001b[1;32m    160\u001b[0m     \u001b[0;32mdef\u001b[0m \u001b[0mbp_commands\u001b[0m\u001b[0;34m(\u001b[0m\u001b[0mself\u001b[0m\u001b[0;34m,\u001b[0m\u001b[0mframe\u001b[0m\u001b[0;34m)\u001b[0m\u001b[0;34m:\u001b[0m\u001b[0;34m\u001b[0m\u001b[0m\n",
-      "\u001b[0;32m/Users/martinweiss/.pyenv/versions/2.7.13/lib/python2.7/pdb.pyc\u001b[0m in \u001b[0;36minteraction\u001b[0;34m(self, frame, traceback)\u001b[0m\n\u001b[1;32m    208\u001b[0m         \u001b[0mself\u001b[0m\u001b[0;34m.\u001b[0m\u001b[0msetup\u001b[0m\u001b[0;34m(\u001b[0m\u001b[0mframe\u001b[0m\u001b[0;34m,\u001b[0m \u001b[0mtraceback\u001b[0m\u001b[0;34m)\u001b[0m\u001b[0;34m\u001b[0m\u001b[0m\n\u001b[1;32m    209\u001b[0m         \u001b[0mself\u001b[0m\u001b[0;34m.\u001b[0m\u001b[0mprint_stack_entry\u001b[0m\u001b[0;34m(\u001b[0m\u001b[0mself\u001b[0m\u001b[0;34m.\u001b[0m\u001b[0mstack\u001b[0m\u001b[0;34m[\u001b[0m\u001b[0mself\u001b[0m\u001b[0;34m.\u001b[0m\u001b[0mcurindex\u001b[0m\u001b[0;34m]\u001b[0m\u001b[0;34m)\u001b[0m\u001b[0;34m\u001b[0m\u001b[0m\n\u001b[0;32m--> 210\u001b[0;31m         \u001b[0mself\u001b[0m\u001b[0;34m.\u001b[0m\u001b[0mcmdloop\u001b[0m\u001b[0;34m(\u001b[0m\u001b[0;34m)\u001b[0m\u001b[0;34m\u001b[0m\u001b[0m\n\u001b[0m\u001b[1;32m    211\u001b[0m         \u001b[0mself\u001b[0m\u001b[0;34m.\u001b[0m\u001b[0mforget\u001b[0m\u001b[0;34m(\u001b[0m\u001b[0;34m)\u001b[0m\u001b[0;34m\u001b[0m\u001b[0m\n\u001b[1;32m    212\u001b[0m \u001b[0;34m\u001b[0m\u001b[0m\n",
-      "\u001b[0;32m/Users/martinweiss/.pyenv/versions/2.7.13/lib/python2.7/cmd.pyc\u001b[0m in \u001b[0;36mcmdloop\u001b[0;34m(self, intro)\u001b[0m\n\u001b[1;32m    128\u001b[0m                     \u001b[0;32mif\u001b[0m \u001b[0mself\u001b[0m\u001b[0;34m.\u001b[0m\u001b[0muse_rawinput\u001b[0m\u001b[0;34m:\u001b[0m\u001b[0;34m\u001b[0m\u001b[0m\n\u001b[1;32m    129\u001b[0m                         \u001b[0;32mtry\u001b[0m\u001b[0;34m:\u001b[0m\u001b[0;34m\u001b[0m\u001b[0m\n\u001b[0;32m--> 130\u001b[0;31m                             \u001b[0mline\u001b[0m \u001b[0;34m=\u001b[0m \u001b[0mraw_input\u001b[0m\u001b[0;34m(\u001b[0m\u001b[0mself\u001b[0m\u001b[0;34m.\u001b[0m\u001b[0mprompt\u001b[0m\u001b[0;34m)\u001b[0m\u001b[0;34m\u001b[0m\u001b[0m\n\u001b[0m\u001b[1;32m    131\u001b[0m                         \u001b[0;32mexcept\u001b[0m \u001b[0mEOFError\u001b[0m\u001b[0;34m:\u001b[0m\u001b[0;34m\u001b[0m\u001b[0m\n\u001b[1;32m    132\u001b[0m                             \u001b[0mline\u001b[0m \u001b[0;34m=\u001b[0m \u001b[0;34m'EOF'\u001b[0m\u001b[0;34m\u001b[0m\u001b[0m\n",
-      "\u001b[0;32m/Users/martinweiss/.pyenv/versions/2.7.13/envs/venv27/lib/python2.7/site-packages/ipykernel/kernelbase.pyc\u001b[0m in \u001b[0;36mraw_input\u001b[0;34m(self, prompt)\u001b[0m\n\u001b[1;32m    702\u001b[0m             \u001b[0mself\u001b[0m\u001b[0;34m.\u001b[0m\u001b[0m_parent_ident\u001b[0m\u001b[0;34m,\u001b[0m\u001b[0;34m\u001b[0m\u001b[0m\n\u001b[1;32m    703\u001b[0m             \u001b[0mself\u001b[0m\u001b[0;34m.\u001b[0m\u001b[0m_parent_header\u001b[0m\u001b[0;34m,\u001b[0m\u001b[0;34m\u001b[0m\u001b[0m\n\u001b[0;32m--> 704\u001b[0;31m             \u001b[0mpassword\u001b[0m\u001b[0;34m=\u001b[0m\u001b[0mFalse\u001b[0m\u001b[0;34m,\u001b[0m\u001b[0;34m\u001b[0m\u001b[0m\n\u001b[0m\u001b[1;32m    705\u001b[0m         )\n\u001b[1;32m    706\u001b[0m \u001b[0;34m\u001b[0m\u001b[0m\n",
-      "\u001b[0;32m/Users/martinweiss/.pyenv/versions/2.7.13/envs/venv27/lib/python2.7/site-packages/ipykernel/kernelbase.pyc\u001b[0m in \u001b[0;36m_input_request\u001b[0;34m(self, prompt, ident, parent, password)\u001b[0m\n\u001b[1;32m    732\u001b[0m             \u001b[0;32mexcept\u001b[0m \u001b[0mKeyboardInterrupt\u001b[0m\u001b[0;34m:\u001b[0m\u001b[0;34m\u001b[0m\u001b[0m\n\u001b[1;32m    733\u001b[0m                 \u001b[0;31m# re-raise KeyboardInterrupt, to truncate traceback\u001b[0m\u001b[0;34m\u001b[0m\u001b[0;34m\u001b[0m\u001b[0m\n\u001b[0;32m--> 734\u001b[0;31m                 \u001b[0;32mraise\u001b[0m \u001b[0mKeyboardInterrupt\u001b[0m\u001b[0;34m\u001b[0m\u001b[0m\n\u001b[0m\u001b[1;32m    735\u001b[0m             \u001b[0;32melse\u001b[0m\u001b[0;34m:\u001b[0m\u001b[0;34m\u001b[0m\u001b[0m\n\u001b[1;32m    736\u001b[0m                 \u001b[0;32mbreak\u001b[0m\u001b[0;34m\u001b[0m\u001b[0m\n",
-=======
       "\u001b[0;32m<ipython-input-8-61787980cd4a>\u001b[0m in \u001b[0;36m<module>\u001b[0;34m\u001b[0m\n\u001b[1;32m     39\u001b[0m \u001b[0;34m\u001b[0m\u001b[0m\n\u001b[1;32m     40\u001b[0m     \u001b[0;32mtry\u001b[0m\u001b[0;34m:\u001b[0m\u001b[0;34m\u001b[0m\u001b[0;34m\u001b[0m\u001b[0m\n\u001b[0;32m---> 41\u001b[0;31m         \u001b[0mmodel\u001b[0m\u001b[0;34m.\u001b[0m\u001b[0mfit\u001b[0m\u001b[0;34m(\u001b[0m\u001b[0mX_train\u001b[0m\u001b[0;34m,\u001b[0m \u001b[0mnp\u001b[0m\u001b[0;34m.\u001b[0m\u001b[0marray\u001b[0m\u001b[0;34m(\u001b[0m\u001b[0my_train\u001b[0m\u001b[0;34m)\u001b[0m\u001b[0;34m)\u001b[0m\u001b[0;34m\u001b[0m\u001b[0;34m\u001b[0m\u001b[0m\n\u001b[0m\u001b[1;32m     42\u001b[0m         \u001b[0mx_test\u001b[0m \u001b[0;34m=\u001b[0m \u001b[0mVariable\u001b[0m\u001b[0;34m(\u001b[0m\u001b[0mtorch\u001b[0m\u001b[0;34m.\u001b[0m\u001b[0mFloatTensor\u001b[0m\u001b[0;34m(\u001b[0m\u001b[0mnp\u001b[0m\u001b[0;34m.\u001b[0m\u001b[0mexpand_dims\u001b[0m\u001b[0;34m(\u001b[0m\u001b[0mX_test\u001b[0m\u001b[0;34m.\u001b[0m\u001b[0mvalues\u001b[0m\u001b[0;34m,\u001b[0m \u001b[0maxis\u001b[0m\u001b[0;34m=\u001b[0m\u001b[0;36m2\u001b[0m\u001b[0;34m)\u001b[0m\u001b[0;34m)\u001b[0m\u001b[0;34m,\u001b[0m \u001b[0mrequires_grad\u001b[0m\u001b[0;34m=\u001b[0m\u001b[0;32mFalse\u001b[0m\u001b[0;34m)\u001b[0m\u001b[0;31m\\\u001b[0m\u001b[0;34m\u001b[0m\u001b[0;34m\u001b[0m\u001b[0m\n\u001b[1;32m     43\u001b[0m             \u001b[0;34m.\u001b[0m\u001b[0mfloat\u001b[0m\u001b[0;34m(\u001b[0m\u001b[0;34m)\u001b[0m\u001b[0;34m\u001b[0m\u001b[0;34m\u001b[0m\u001b[0m\n",
       "\u001b[0;32m~/PycharmProjects/gene-graph-conv/models/model_wrapper.py\u001b[0m in \u001b[0;36mfit\u001b[0;34m(self, X, y, adj)\u001b[0m\n\u001b[1;32m    110\u001b[0m \u001b[0;34m\u001b[0m\u001b[0m\n\u001b[1;32m    111\u001b[0m                 \u001b[0mself\u001b[0m\u001b[0;34m.\u001b[0m\u001b[0mmodel\u001b[0m\u001b[0;34m.\u001b[0m\u001b[0mtrain\u001b[0m\u001b[0;34m(\u001b[0m\u001b[0;34m)\u001b[0m\u001b[0;34m\u001b[0m\u001b[0;34m\u001b[0m\u001b[0m\n\u001b[0;32m--> 112\u001b[0;31m                 \u001b[0my_pred\u001b[0m \u001b[0;34m=\u001b[0m \u001b[0mself\u001b[0m\u001b[0;34m.\u001b[0m\u001b[0mmodel\u001b[0m\u001b[0;34m(\u001b[0m\u001b[0minputs\u001b[0m\u001b[0;34m)\u001b[0m\u001b[0;34m\u001b[0m\u001b[0;34m\u001b[0m\u001b[0m\n\u001b[0m\u001b[1;32m    113\u001b[0m \u001b[0;34m\u001b[0m\u001b[0m\n\u001b[1;32m    114\u001b[0m                 \u001b[0mtargets\u001b[0m \u001b[0;34m=\u001b[0m \u001b[0mVariable\u001b[0m\u001b[0;34m(\u001b[0m\u001b[0mlabels\u001b[0m\u001b[0;34m,\u001b[0m \u001b[0mrequires_grad\u001b[0m\u001b[0;34m=\u001b[0m\u001b[0;32mFalse\u001b[0m\u001b[0;34m)\u001b[0m\u001b[0;34m.\u001b[0m\u001b[0mlong\u001b[0m\u001b[0;34m(\u001b[0m\u001b[0;34m)\u001b[0m\u001b[0;34m\u001b[0m\u001b[0;34m\u001b[0m\u001b[0m\n",
       "\u001b[0;32m~/miniconda3/envs/genegraph/lib/python3.7/site-packages/torch/nn/modules/module.py\u001b[0m in \u001b[0;36m__call__\u001b[0;34m(self, *input, **kwargs)\u001b[0m\n\u001b[1;32m    475\u001b[0m             \u001b[0mresult\u001b[0m \u001b[0;34m=\u001b[0m \u001b[0mself\u001b[0m\u001b[0;34m.\u001b[0m\u001b[0m_slow_forward\u001b[0m\u001b[0;34m(\u001b[0m\u001b[0;34m*\u001b[0m\u001b[0minput\u001b[0m\u001b[0;34m,\u001b[0m \u001b[0;34m**\u001b[0m\u001b[0mkwargs\u001b[0m\u001b[0;34m)\u001b[0m\u001b[0;34m\u001b[0m\u001b[0;34m\u001b[0m\u001b[0m\n\u001b[1;32m    476\u001b[0m         \u001b[0;32melse\u001b[0m\u001b[0;34m:\u001b[0m\u001b[0;34m\u001b[0m\u001b[0;34m\u001b[0m\u001b[0m\n\u001b[0;32m--> 477\u001b[0;31m             \u001b[0mresult\u001b[0m \u001b[0;34m=\u001b[0m \u001b[0mself\u001b[0m\u001b[0;34m.\u001b[0m\u001b[0mforward\u001b[0m\u001b[0;34m(\u001b[0m\u001b[0;34m*\u001b[0m\u001b[0minput\u001b[0m\u001b[0;34m,\u001b[0m \u001b[0;34m**\u001b[0m\u001b[0mkwargs\u001b[0m\u001b[0;34m)\u001b[0m\u001b[0;34m\u001b[0m\u001b[0;34m\u001b[0m\u001b[0m\n\u001b[0m\u001b[1;32m    478\u001b[0m         \u001b[0;32mfor\u001b[0m \u001b[0mhook\u001b[0m \u001b[0;32min\u001b[0m \u001b[0mself\u001b[0m\u001b[0;34m.\u001b[0m\u001b[0m_forward_hooks\u001b[0m\u001b[0;34m.\u001b[0m\u001b[0mvalues\u001b[0m\u001b[0;34m(\u001b[0m\u001b[0;34m)\u001b[0m\u001b[0;34m:\u001b[0m\u001b[0;34m\u001b[0m\u001b[0;34m\u001b[0m\u001b[0m\n\u001b[1;32m    479\u001b[0m             \u001b[0mhook_result\u001b[0m \u001b[0;34m=\u001b[0m \u001b[0mhook\u001b[0m\u001b[0;34m(\u001b[0m\u001b[0mself\u001b[0m\u001b[0;34m,\u001b[0m \u001b[0minput\u001b[0m\u001b[0;34m,\u001b[0m \u001b[0mresult\u001b[0m\u001b[0;34m)\u001b[0m\u001b[0;34m\u001b[0m\u001b[0;34m\u001b[0m\u001b[0m\n",
       "\u001b[0;32m~/PycharmProjects/gene-graph-conv/models/model_layers.py\u001b[0m in \u001b[0;36mforward\u001b[0;34m(self, x)\u001b[0m\n\u001b[1;32m    395\u001b[0m \u001b[0;34m\u001b[0m\u001b[0m\n\u001b[1;32m    396\u001b[0m     \u001b[0;32mdef\u001b[0m \u001b[0mforward\u001b[0m\u001b[0;34m(\u001b[0m\u001b[0mself\u001b[0m\u001b[0;34m,\u001b[0m \u001b[0mx\u001b[0m\u001b[0;34m)\u001b[0m\u001b[0;34m:\u001b[0m\u001b[0;34m\u001b[0m\u001b[0;34m\u001b[0m\u001b[0m\n\u001b[0;32m--> 397\u001b[0;31m         \u001b[0mnb_examples\u001b[0m\u001b[0;34m,\u001b[0m \u001b[0mnb_nodes\u001b[0m\u001b[0;34m,\u001b[0m \u001b[0mnb_channels\u001b[0m \u001b[0;34m=\u001b[0m \u001b[0mx\u001b[0m\u001b[0;34m.\u001b[0m\u001b[0msize\u001b[0m\u001b[0;34m(\u001b[0m\u001b[0;34m)\u001b[0m\u001b[0;34m\u001b[0m\u001b[0;34m\u001b[0m\u001b[0m\n\u001b[0m\u001b[1;32m    398\u001b[0m         \u001b[0mx\u001b[0m \u001b[0;34m=\u001b[0m \u001b[0mx\u001b[0m\u001b[0;34m.\u001b[0m\u001b[0mpermute\u001b[0m\u001b[0;34m(\u001b[0m\u001b[0;36m0\u001b[0m\u001b[0;34m,\u001b[0m \u001b[0;36m2\u001b[0m\u001b[0;34m,\u001b[0m \u001b[0;36m1\u001b[0m\u001b[0;34m)\u001b[0m\u001b[0;34m.\u001b[0m\u001b[0mcontiguous\u001b[0m\u001b[0;34m(\u001b[0m\u001b[0;34m)\u001b[0m  \u001b[0;31m# from ex, node, ch, -> ex, ch, node\u001b[0m\u001b[0;34m\u001b[0m\u001b[0;34m\u001b[0m\u001b[0m\n\u001b[1;32m    399\u001b[0m         \u001b[0;32mfor\u001b[0m \u001b[0mlayer\u001b[0m \u001b[0;32min\u001b[0m \u001b[0mself\u001b[0m\u001b[0;34m.\u001b[0m\u001b[0mmy_layers\u001b[0m\u001b[0;34m:\u001b[0m\u001b[0;34m\u001b[0m\u001b[0;34m\u001b[0m\u001b[0m\n",
->>>>>>> 263d591d
       "\u001b[0;31mKeyboardInterrupt\u001b[0m: "
      ],
      "output_type": "error"
@@ -1186,11 +380,6 @@
   },
   {
    "cell_type": "code",
-<<<<<<< HEAD
-   "execution_count": null,
-   "metadata": {},
-   "outputs": [],
-=======
    "execution_count": 13,
    "metadata": {},
    "outputs": [
@@ -1202,7 +391,6 @@
      ]
     }
    ],
->>>>>>> 263d591d
    "source": [
     "# Compare the performance of each graph at predicting their neighbors\n",
     "df = results\n",
@@ -1222,11 +410,7 @@
   },
   {
    "cell_type": "code",
-<<<<<<< HEAD
-   "execution_count": null,
-=======
    "execution_count": 16,
->>>>>>> 263d591d
    "metadata": {},
    "outputs": [],
    "source": [
