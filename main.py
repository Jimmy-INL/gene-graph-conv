import argparse
import logging
import tensorflow as tf
import datasets
import numpy as np
import models
import torch
import time
from torch.autograd import Variable
import os
import pickle
import monitoring
from metrics import accuracy, recall, f1_score, precision, compute_metrics_per_class, auc, record_metrics_for_epoch, summarize


def build_parser():
    parser = argparse.ArgumentParser(
        description="Model for convolution-graph network (CGN)")

    parser.add_argument('--epoch', default=10, type=int, help='The number of epochs we want ot train the network.')
    parser.add_argument('--seed', default=1993, type=int, help='Seed for random initialization and stuff.')
    parser.add_argument('--batch-size', default=100, type=int, help="The batch size.")
    parser.add_argument('--tensorboard-dir', default='./testing123/', help='The folder where to store the experiments. Will be created if not already exists.')
    parser.add_argument('--lr', default=1e-3, type=float, help='learning rate')
    parser.add_argument('--weight-decay', default=0., type=float, help='weight decay (L2 loss).')
    parser.add_argument('--l1-loss-lambda', default=0., type=float, help='L1 loss lambda.')
    parser.add_argument('--momentum', default=0.9, type=float, help='momentum')
    parser.add_argument('--data-dir', default='/data/milatmp1/dutilfra/transcriptome/graph/', help='The folder contening the dataset.')
    parser.add_argument('--dataset', choices=['random', 'tcga-tissue', 'tcga-brca', 'tcga-label', 'tcga-gbm', 'percolate', 'nslr-syn', 'percolate-plus'], default='random', help='Which dataset to use.')
    parser.add_argument('--clinical-file', type=str, default='PANCAN_clinicalMatrix.gz', help='File to read labels from')
    parser.add_argument('--clinical-label', type=str, default='gender', help='Label to join with data')
    parser.add_argument('--scale-free', action='store_true', help='If we want a scale-free random adjacency matrix for the dataset.')
    parser.add_argument('--cuda', action='store_true', help='If we want to run on gpu.')
    parser.add_argument('--norm-adj', action='store_true', help="If we want to normalize the adjancy matrix.")
    parser.add_argument('--log', choices=['tensorboard', 'console', 'silent'], default='tensorboard', help="Don't store anything in tensorboard, otherwise a segfault can happen.")
    parser.add_argument('--name', type=str, default=None, help="If we want to add a random str to the folder.")

    # Model specific options
    parser.add_argument('--num-channel', default=32, type=int, help='Number of channel in the model.')
    parser.add_argument('--skip-connections', action='store_true', help='If we want to add skip connection from every layer to the last.')
    parser.add_argument('--model', default='cgn', choices=['cgn', 'mlp', 'lcg', 'sgc', 'slr', 'cnn'], help='Number of channel in the CGN.')
    parser.add_argument('--num-layer', default=1, type=int, help='Number of convolution layer in the CGN.')
    parser.add_argument('--nb-class', default=None, type=int, help="Number of class for the dataset (won't work with random graph).")
    parser.add_argument('--nb-examples', default=None, type=int, help="Number of samples to train on.")
    parser.add_argument('--nb-per-class', default=None, type=int, help="Number of samples per class.")
    parser.add_argument('--train-ratio', default=0.8, type=float, help="The ratio of data to be used in the training set.")
    parser.add_argument('--percentile', default=100, type=float, help="How many edges to keep.")
    parser.add_argument('--add-self', action='store_true', help="Add self references in the graph.")
    parser.add_argument('--attention-layer', default=0, type=int, help="The number of attention layer to add to the last layer. Only implemented for CGN.")
    parser.add_argument('--pool-graph', default=None, choices=['ignore', 'hierarchy'], help="If we want to pool the graph.")
    parser.add_argument('--use-emb', default=None, type=int, help="If we want to add node embeddings.")
    parser.add_argument('--use-gate', default=0., type=float, help="The lambda for the gate pooling/striding. is ignore if = 0.")
    parser.add_argument('--lambdas', default=[], type=float, nargs='*', help="A list of lambda for the specified models.")
    parser.add_argument('--size-perc', default=4, type=int, help="The size of the connected percolate graph in percolate-plus datsaet")
    parser.add_argument('--extra-cn', default=10, type=int, help="The number of extra nodes with edges in the percolate-plus dataset.")
    parser.add_argument('--extra-ucn', default=0, type=int, help="The number of extra nodes without edges in the percolate-plus dataset")
    return parser

def parse_args(argv):
    if type(argv) == list or argv is None:
        opt = build_parser().parse_args(argv)
    else:
        opt = argv
    return opt


def main(argv=None):

    opt = parse_args(argv)

    # Enable us to silence logs
    logging.basicConfig(format="%(message)s")
    logger = logging.getLogger()
    if opt.log != 'silent':
        logger.setLevel('INFO')

    batch_size = opt.batch_size
    epoch = opt.epoch
    seed = opt.seed
    learning_rate = opt.lr
    weight_decay = opt.weight_decay
    momentum = opt.momentum
    on_cuda = opt.cuda
    tensorboard_dir = opt.tensorboard_dir
    nb_examples = opt.nb_examples
    nb_per_class = opt.nb_per_class
    train_ratio = opt.train_ratio
    lambdas = opt.lambdas if type(opt.lambdas) == list else [opt.lambdas]
    l1_loss_lambda = opt.l1_loss_lambda

    # The experiment unique id.
    param = vars(opt).copy()

    # Removing a bunch of useless tag
    del param['data_dir']
    del param['tensorboard_dir']
    del param['cuda']
    del param['log']
    del param['train_ratio']
    del param['epoch']
    del param['batch_size']
    del param['clinical_file']
    del param['attention_layer']
    del param['clinical_label']
    del param['nb_per_class']
    del param['lambdas']
    del param['pool_graph']
    v_to_delete = []
    for v in param:
        if param[v] is None:
            v_to_delete.append(v)
    for v in v_to_delete:
        del param[v]

    exp_name = '_'.join(['{}={}'.format(k, v) for k, v, in param.iteritems()])

    logging.info(vars(opt))

    torch.cuda.manual_seed(seed)
    torch.cuda.manual_seed_all(seed)
    torch.manual_seed(seed)

    # creating the dataset
    logging.info("Getting the dataset...")
    dataset = datasets.get_dataset(opt)

    # dataset loader
    train_set, valid_set, test_set = datasets.split_dataset(dataset, batch_size=batch_size, seed=seed,
                                                            nb_samples=nb_examples, train_ratio=train_ratio, nb_per_class=nb_per_class)
    nb_class = dataset.nb_class
    # Creating a model
    logging.info("Getting the model...")
    my_model = models.get_model(opt, dataset)
    logging.info("Our model:")
    logging.info(my_model)

    # Train the cgn
    criterion = torch.nn.CrossEntropyLoss(size_average=True)
    l1_criterion = torch.nn.L1Loss(size_average=False)
    optimizer = torch.optim.Adam(my_model.parameters(), lr=learning_rate, weight_decay=weight_decay)

    if on_cuda:
        logging.info("Putting the model on gpu...")
        my_model.cuda()

    writer, exp_dir = monitoring.setup_tensorboard_log(tensorboard_dir, exp_name, opt)

    max_valid = 0
    best_summary = {}

    # The training.
    for t in range(epoch):

        start_timer = time.time()

        for no_b, mini in enumerate(train_set):

            inputs, targets = mini['sample'], mini['labels']

            inputs = Variable(inputs, requires_grad=False).float()
            targets = Variable(targets, requires_grad=False).long()

            if on_cuda:
                inputs = inputs.cuda()
                targets = targets.cuda()

            # Forward pass: Compute predicted y by passing x to the model
            y_pred = my_model(inputs).float()

<<<<<<< HEAD
            # The l1 loss
            l1_loss = 0
            for param in my_model.parameters():
                zeros = Variable(torch.FloatTensor(param.size()).zero_(), requires_grad=False)

                if opt.cuda:
                    zeros = zeros.cuda()

                l1_loss += l1_criterion(param, zeros)
            l1_loss = l1_loss * l1_loss_lambda

=======
>>>>>>> e99c62b7
            # Compute and print loss
            cross_loss = criterion(y_pred, targets)
            other_loss = sum([r * l for r, l in zip(my_model.regularization(), lambdas)])
            l1_loss = models.setup_l1_loss(my_model, l1_loss_lambda, l1_criterion, on_cuda)
            total_loss = cross_loss + other_loss + l1_loss

            # Zero gradients, perform a backward pass, and update the weights.
            optimizer.zero_grad()
            total_loss.backward()
            optimizer.step()

        time_this_epoch = time.time() - start_timer
        acc = record_metrics_for_epoch(writer, cross_loss, total_loss, t, time_this_epoch, train_set, valid_set, test_set, my_model, nb_class, dataset, on_cuda)

        # small summary.
        summary= [
            t,
            cross_loss.data[0],
            total_loss.data[0],
            acc['train'],
            acc['valid'],
            #auc_dict['train'],
            #auc_dict['valid'],
            time_this_epoch
        ]
        summary = "epoch {}, cross_loss: {:.03f}, total_loss: {:.03f}, precision_train: {:0.3f}, precision_valid: {:0.3f}, time: {:.02f} sec".format(*summary)
        logging.info(summary)
        if max_valid < acc['valid'] and t != 0:
            max_valid = acc['valid']
            best_summary = summarize(t, cross_loss.data[0], total_loss.data[0], acc)

    logging.info("Done!")

    if opt.log == "console":
        monitoring.monitor_everything(my_model, valid_set, opt, exp_dir)
        logging.info("Nothing will be log, everything will only be shown on screen.")
    return best_summary

if __name__ == '__main__':
    main()<|MERGE_RESOLUTION|>--- conflicted
+++ resolved
@@ -167,20 +167,6 @@
             # Forward pass: Compute predicted y by passing x to the model
             y_pred = my_model(inputs).float()
 
-<<<<<<< HEAD
-            # The l1 loss
-            l1_loss = 0
-            for param in my_model.parameters():
-                zeros = Variable(torch.FloatTensor(param.size()).zero_(), requires_grad=False)
-
-                if opt.cuda:
-                    zeros = zeros.cuda()
-
-                l1_loss += l1_criterion(param, zeros)
-            l1_loss = l1_loss * l1_loss_lambda
-
-=======
->>>>>>> e99c62b7
             # Compute and print loss
             cross_loss = criterion(y_pred, targets)
             other_loss = sum([r * l for r, l in zip(my_model.regularization(), lambdas)])
