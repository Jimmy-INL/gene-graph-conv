import argparse
import logging
import tensorflow as tf  # necessary to import here to avoid segfault
from data.utils import get_dataset, split_dataset
from data.graph import Graph, get_path
from models.models import get_model, setup_l1_loss
import torch
import time
from torch.autograd import Variable
from analysis import monitoring
from analysis.metrics import record_metrics_for_epoch, summarize
import optimization as otim

def build_parser():
    parser = argparse.ArgumentParser(
        description="Model for convolution-graph network (CGN)")

    parser.add_argument('--epoch', default=10, type=int, help='The number of epochs we want ot train the network.')
    parser.add_argument('--seed', default=1993, type=int, help='Seed for random initialization and stuff.')
    parser.add_argument('--batch-size', default=100, type=int, help="The batch size.")
    parser.add_argument('--tensorboard-dir', default='./experiments/experiments/', help='The folder where to store the experiments. Will be created if not already exists.')
    parser.add_argument('--lr', default=1e-3, type=float, help='learning rate')
    parser.add_argument('--weight-decay', default=0., type=float, help='weight decay (L2 loss).')
    parser.add_argument('--l1-loss-lambda', default=0., type=float, help='L1 loss lambda.')
    parser.add_argument('--momentum', default=0.9, type=float, help='momentum')
<<<<<<< HEAD
    parser.add_argument('--dataset', choices=['random', 'tcga-tissue', 'tcga-inference', 'tcga-brca', 'tcga-label', 'tcga-gbm', 'percolate', 'nslr-syn', 'percolate-plus'],
=======
    parser.add_argument('--dataset', choices=['random', 'tcga-tissue', 'tcga-brca', 'tcga-label', 'tcga-gbm', 'percolate', 'nslr-syn', 'percolate-plus', 'ecoli'],
>>>>>>> 41913ce8
                        default='random', help='Which dataset to use.')
    parser.add_argument('--clinical-file', type=str, default='PANCAN_clinicalMatrix.gz', help='File to read labels from')
    parser.add_argument('--clinical-label', type=str, default='gender', help='Label to join with data')
    parser.add_argument('--scale-free', action='store_true', help='If we want a scale-free random adjacency matrix for the dataset.')
    parser.add_argument('--cuda', action='store_true', help='If we want to run on gpu.')
    parser.add_argument('--norm-adj', default=True, type=bool, help="If we want to normalize the adjancy matrix.")
    parser.add_argument('--log', choices=['console', 'silent'], default='console', help="Determines what kind of logging you get")
    parser.add_argument('--name', type=str, default='testing123', help="If we want to add a random str to the folder.")
    parser.add_argument('--load-folder', type=str, default=None, help="Folder where to load the network and resume training.")
    parser.add_argument('--load-checkpoint', type=bool, default=False, help="Should we load the checkpoint?")
    parser.add_argument('--neighborhood', choices=['all', 'first', 'second'], default='all', help="Should we look at the full dataset, or neighborhood for the gene to infer?")

    # Model specific options
    parser.add_argument('--num-channel', default=32, type=int, help='Number of channel in the model.')
    parser.add_argument('--semi-mse-lambda', default=100., type=float, help='The lambda to use when using the semi supervised loss.')
    parser.add_argument('--dropout', default=False, type=bool, help='If we want to perform dropout in the model..')
    parser.add_argument('--add-connectivity', default=False, type=bool, help='If we want to augment the connectivity after each convolution layer after the first one.')
    parser.add_argument('--model', default='cgn', choices=['cgn', 'mlp', 'lcg', 'sgc', 'slr', 'cnn', 'random', 'lr'], help='Which model to use.')
    parser.add_argument('--num-layer', default=1, type=int, help='Number of convolution layer in the CGN.')
    parser.add_argument('--nb-class', default=None, type=int, help="Number of class for the dataset (won't work with random graph).")
    parser.add_argument('--nb-examples', default=None, type=int, help="Number of samples to train on.")
    parser.add_argument('--nb-per-class', default=None, type=int, help="Number of samples per class.")
    parser.add_argument('--train-ratio', default=0.6, type=float, help="The ratio of data to be used in the training set.")
    parser.add_argument('--percentile', default=100, type=float, help="How many edges to keep.")
    parser.add_argument('--add-self', default=True, type=bool, help="Add self references in the graph.")
    parser.add_argument('--attention-layer', default=0, type=int, help="The number of attention layer to add to the last layer. Only implemented for CGN.")
    parser.add_argument('--pool-graph', default=None, choices=['ignore', 'hierarchy'], help="If we want to pool the graph.")
    parser.add_argument('--use-emb', default=None, type=int, help="If we want to add node embeddings.")
    parser.add_argument('--nb-attention-head', default=0, type=int, help="The number of attention head to use for graph network.")
    parser.add_argument('--use-gate', default=0., type=float, help="The lambda for the gate pooling/striding. is ignore if = 0.")
    parser.add_argument('--model_reg_lambda', default=0.0, type=float, nargs='*', help="A lambda for the regularization on a specific model.")
    parser.add_argument('--size-perc', default=4, type=int, help="The size of the connected percolate graph in percolate-plus datsaet")
    parser.add_argument('--extra-cn', default=0, type=int, help="The number of extra nodes with edges in the percolate-plus dataset.")
    parser.add_argument('--extra-ucn', default=0, type=int, help="The number of extra nodes without edges in the percolate-plus dataset")
    parser.add_argument('--disconnected', default=0, type=int, help="The number of disconnected nodes from the perc subgraph without edges in percolate-plus")
    parser.add_argument('--center', default=False, type=bool, help="center the data (subtract mean from each element)?")
    parser.add_argument('--graph', default=None, choices=['kegg', 'pathway', 'trust', 'random', 'ecoli'], help="Which graph with which to prior")
    parser.add_argument('--approx-nb-edges', default=100, type=int, help="If we have a randomly generated graph, this is the approx nb of edges")
    parser.add_argument('--nb-nodes', default=None, type=int, help="If we have a randomly generated graph, this is the nb of nodes")
    parser.add_argument('--training-mode', default=None, choices=['semi', 'unsupervised'], help="which training mode we want to use.")
    parser.add_argument('--data-dir', default=None, type=str, help="where is your dataset located?")
    parser.add_argument('--data-file', default=None, type=str, help="where is your dataset located?")
    return parser


def parse_args(argv):
    print argv
    if type(argv) == list or argv is None:
        opt = build_parser().parse_args(argv)
    else:
        opt = argv
    return opt


def setup_logger(opt):
    logging.basicConfig(format="%(message)s")
    logger = logging.getLogger()
    if opt.log != 'silent':
        logger.setLevel('INFO')


def main(argv=None):
    opt = parse_args(argv)
    setup_logger(opt)
    logging.info(vars(opt))
    if opt.cuda:
        torch.cuda.manual_seed(opt.seed)
        torch.cuda.manual_seed_all(opt.seed)
    torch.manual_seed(opt.seed)

    graph = None
    if opt.graph == "percolate" or opt.graph == "percolate-plus":
        graph = Graph()
        graph.generate_percolate(opt)
    elif opt.graph == "random":
        graph = Graph()
        graph.load_random_adjacency(nb_nodes=opt.nb_nodes, approx_nb_edges=opt.approx_nb_edges, scale_free=opt.scale_free)
    elif opt.graph is not None:
        graph = Graph()
        graph.load_graph(get_path(opt.graph))

    logging.info("Getting the dataset...")
    dataset = get_dataset(opt.data_dir, opt.data_file, opt.seed, opt.nb_class, opt.nb_examples, opt.nb_nodes, opt.dataset)
    writer, exp_dir = monitoring.setup_tensorboard_log(opt)

    train_set, valid_set, test_set = split_dataset(dataset, batch_size=opt.batch_size, seed=opt.seed,
                                                   nb_samples=opt.nb_examples, train_ratio=opt.train_ratio, nb_per_class=opt.nb_per_class)

    logging.info("Getting the model...")
    my_model, optimizer, epoch, opt = monitoring.load_checkpoint(exp_dir, opt, dataset, graph)

    logging.info("Our model:")
    logging.info(my_model)

    # Setup the loss
    #criterion = torch.nn.CrossEntropyLoss(size_average=True)
    criterions = otim.get_criterion(opt, dataset)
    l1_criterion = torch.nn.L1Loss(size_average=False)

    if opt.cuda:
        logging.info("Putting the model on gpu...")
        my_model.cuda()

    max_valid = 0
    best_summary = {}
    patience = 20

    # The training.
    for t in range(epoch, opt.epoch):

        start_timer = time.time()

        for no_b, mini in enumerate(train_set):

            inputs, targets = mini[0], mini[1]

            inputs = Variable(inputs, requires_grad=False).float()
            #targets = Variable(targets, requires_grad=False).long()

            if opt.cuda:
                inputs = inputs.cuda()
                targets = targets.cuda()

            # Forward pass: Compute predicted y by passing x to the model
            my_model.train()

            y_pred = my_model(inputs)

            # Compute and print loss
            crit_loss = otim.compute_loss(opt, criterions, y_pred, targets)
            model_regularization_loss = my_model.regularization(opt.model_reg_lambda)
            l1_loss = setup_l1_loss(my_model, opt.l1_loss_lambda, l1_criterion, opt.cuda)
            total_loss = crit_loss + model_regularization_loss + l1_loss

            # Zero gradients, perform a backward pass, and update the weights.
            optimizer.zero_grad()
            total_loss.backward()
            optimizer.step()
            my_model.eval()

        time_this_epoch = time.time() - start_timer

        if opt.training_mode != 'unsupervised':
            acc, auc = record_metrics_for_epoch(writer, crit_loss, total_loss, t, time_this_epoch, train_set, valid_set, test_set, my_model, dataset, opt)
            summary = [
                t,
                crit_loss.data[0],
                acc['train'],
                acc['valid'],
                auc['train'],
                auc['valid'],
                time_this_epoch
            ]
            summary = "epoch {}, cross_loss: {:.03f}, acc_train: {:0.3f}, acc_valid: {:0.3f}, auc_train: {:0.3f}, auc_valid:{:0.3f}, time: {:.02f} sec".format(*summary)
            logging.info(summary)

            patience = patience - 1
            if patience == 0:
                break
            if max_valid < auc['valid'] and t > 5:
                max_valid = auc['valid']
                best_summary = summarize(t, crit_loss.data[0], total_loss.data[0], acc, auc)
                patience = 1000

        else:
            summary = [
                t,
                crit_loss.data[0],
                time_this_epoch
            ]
            summary = "epoch {}, cross_loss: {:.03f}, time: {:.02f} sec".format(*summary)
            logging.info(summary)

        # Saving the checkpoint
        monitoring.save_checkpoint(my_model, optimizer, t, opt, exp_dir)

    logging.info("Done!")
    monitoring.monitor_everything(my_model, valid_set, opt, exp_dir)
    return best_summary

if __name__ == '__main__':
    main()<|MERGE_RESOLUTION|>--- conflicted
+++ resolved
@@ -23,11 +23,7 @@
     parser.add_argument('--weight-decay', default=0., type=float, help='weight decay (L2 loss).')
     parser.add_argument('--l1-loss-lambda', default=0., type=float, help='L1 loss lambda.')
     parser.add_argument('--momentum', default=0.9, type=float, help='momentum')
-<<<<<<< HEAD
-    parser.add_argument('--dataset', choices=['random', 'tcga-tissue', 'tcga-inference', 'tcga-brca', 'tcga-label', 'tcga-gbm', 'percolate', 'nslr-syn', 'percolate-plus'],
-=======
-    parser.add_argument('--dataset', choices=['random', 'tcga-tissue', 'tcga-brca', 'tcga-label', 'tcga-gbm', 'percolate', 'nslr-syn', 'percolate-plus', 'ecoli'],
->>>>>>> 41913ce8
+    parser.add_argument('--dataset', choices=['random', 'ecoli', 'tcga-tissue', 'tcga-brca', 'tcga-label', 'tcga-gbm', 'percolate', 'nslr-syn', 'percolate-plus'],
                         default='random', help='Which dataset to use.')
     parser.add_argument('--clinical-file', type=str, default='PANCAN_clinicalMatrix.gz', help='File to read labels from')
     parser.add_argument('--clinical-label', type=str, default='gender', help='Label to join with data')
