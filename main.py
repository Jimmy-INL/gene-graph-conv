import argparse
import logging
import tensorflow as tf
import datasets
import numpy as np
import models
import torch
import time
from torch.autograd import Variable
import os
import pickle
import monitoring
from metrics import accuracy, recall, f1_score, precision, compute_metrics_per_class, auc, record_metrics_for_epoch, summarize


def build_parser():
    parser = argparse.ArgumentParser(
        description="Model for convolution-graph network (CGN)")

    parser.add_argument('--epoch', default=10, type=int, help='The number of epochs we want ot train the network.')
    parser.add_argument('--seed', default=1993, type=int, help='Seed for random initialization and stuff.')
    parser.add_argument('--batch-size', default=100, type=int, help="The batch size.")
    parser.add_argument('--tensorboard-dir', default='./testing123/', help='The folder where to store the experiments. Will be created if not already exists.')
    parser.add_argument('--lr', default=1e-3, type=float, help='learning rate')
    parser.add_argument('--weight-decay', default=0., type=float, help='weight decay (L2 loss).')
    parser.add_argument('--l1-loss-lambda', default=0., type=float, help='L1 loss lambda.')
    parser.add_argument('--momentum', default=0.9, type=float, help='momentum')
    parser.add_argument('--data-dir', default='/data/milatmp1/dutilfra/transcriptome/graph/', help='The folder contening the dataset.')
    parser.add_argument('--dataset', choices=['random', 'tcga-tissue', 'tcga-brca', 'tcga-label', 'tcga-gbm', 'percolate', 'nslr-syn', 'percolate-plus'], default='random', help='Which dataset to use.')
    parser.add_argument('--clinical-file', type=str, default='PANCAN_clinicalMatrix.gz', help='File to read labels from')
    parser.add_argument('--clinical-label', type=str, default='gender', help='Label to join with data')
    parser.add_argument('--scale-free', action='store_true', help='If we want a scale-free random adjacency matrix for the dataset.')
    parser.add_argument('--cuda', action='store_true', help='If we want to run on gpu.')
    parser.add_argument('--norm-adj', default=True, type=bool, help="If we want to normalize the adjancy matrix.")
    parser.add_argument('--log', choices=['tensorboard', 'console', 'silent'], default='tensorboard', help="Don't store anything in tensorboard, otherwise a segfault can happen.")
    parser.add_argument('--name', type=str, default=None, help="If we want to add a random str to the folder.")

    # Model specific options
    parser.add_argument('--num-channel', default=32, type=int, help='Number of channel in the model.')
    parser.add_argument('--dropout', action='store_true', help='If we want to perform dropout in the model..')
    parser.add_argument('--model', default='cgn', choices=['cgn', 'mlp', 'lcg', 'sgc', 'slr', 'cnn', 'random'], help='Number of channel in the CGN.')
    parser.add_argument('--num-layer', default=1, type=int, help='Number of convolution layer in the CGN.')
    parser.add_argument('--nb-class', default=None, type=int, help="Number of class for the dataset (won't work with random graph).")
    parser.add_argument('--nb-examples', default=None, type=int, help="Number of samples to train on.")
    parser.add_argument('--nb-per-class', default=None, type=int, help="Number of samples per class.")
    parser.add_argument('--train-ratio', default=0.6, type=float, help="The ratio of data to be used in the training set.")
    parser.add_argument('--percentile', default=100, type=float, help="How many edges to keep.")
    parser.add_argument('--add-self', default=True, type=bool, help="Add self references in the graph.")
    parser.add_argument('--attention-layer', default=0, type=int, help="The number of attention layer to add to the last layer. Only implemented for CGN.")
    parser.add_argument('--pool-graph', default=None, choices=['ignore', 'hierarchy'], help="If we want to pool the graph.")
    parser.add_argument('--use-emb', default=None, type=int, help="If we want to add node embeddings.")
    parser.add_argument('--use-gate', default=0., type=float, help="The lambda for the gate pooling/striding. is ignore if = 0.")
    parser.add_argument('--lambdas', default=[], type=float, nargs='*', help="A list of lambda for the specified models.")
    parser.add_argument('--size-perc', default=4, type=int, help="The size of the connected percolate graph in percolate-plus datsaet")
    parser.add_argument('--extra-cn', default=0, type=int, help="The number of extra nodes with edges in the percolate-plus dataset.")
    parser.add_argument('--extra-ucn', default=0, type=int, help="The number of extra nodes without edges in the percolate-plus dataset")
    parser.add_argument('--disconnected', default=0, type=int, help="The number of disconnected nodes from the perc subgraph without edges in the percolate-plus dataset")
    return parser

def parse_args(argv):
    if type(argv) == list or argv is None:
        opt = build_parser().parse_args(argv)
    else:
        opt = argv
    return opt


def main(argv=None):

    opt = parse_args(argv)

    # Enable us to silence logs
    logging.basicConfig(format="%(message)s")
    logger = logging.getLogger()
    if opt.log != 'silent':
        logger.setLevel('INFO')

    batch_size = opt.batch_size
    epoch = opt.epoch
    seed = opt.seed
    learning_rate = opt.lr
    weight_decay = opt.weight_decay
    momentum = opt.momentum
    on_cuda = opt.cuda
    tensorboard_dir = opt.tensorboard_dir
    nb_examples = opt.nb_examples
    nb_per_class = opt.nb_per_class
    train_ratio = opt.train_ratio
    lambdas = opt.lambdas if type(opt.lambdas) == list else [opt.lambdas]
    l1_loss_lambda = opt.l1_loss_lambda

    # The experiment unique id.
    param = vars(opt).copy()

    # Removing a bunch of useless tag
    del param['data_dir']
    del param['tensorboard_dir']
    del param['cuda']
    del param['log']
    del param['train_ratio']
    del param['epoch']
    del param['batch_size']
    del param['clinical_file']
    del param['attention_layer']
    del param['clinical_label']
    del param['nb_per_class']
    del param['lambdas']
    v_to_delete = []
    for v in param:
        if param[v] is None:
            v_to_delete.append(v)
    for v in v_to_delete:
        del param[v]

    exp_name = '_'.join(['{}={}'.format(k, v) for k, v, in param.iteritems()])

    logging.info(vars(opt))

    torch.cuda.manual_seed(seed)
    torch.cuda.manual_seed_all(seed)
    torch.manual_seed(seed)

    # creating the dataset
    logging.info("Getting the dataset...")
    dataset = datasets.get_dataset(opt)

    # dataset loader
    train_set, valid_set, test_set = datasets.split_dataset(dataset, batch_size=batch_size, seed=seed,
                                                            nb_samples=nb_examples, train_ratio=train_ratio, nb_per_class=nb_per_class)
    nb_class = dataset.nb_class
    # Creating a model
    logging.info("Getting the model...")
    my_model = models.get_model(opt, dataset)
    logging.info("Our model:")
    logging.info(my_model)

    # Train the cgn
    criterion = torch.nn.CrossEntropyLoss(size_average=True)
    l1_criterion = torch.nn.L1Loss(size_average=False)
    optimizer = torch.optim.Adam(my_model.parameters(), lr=learning_rate, weight_decay=weight_decay)

    if on_cuda:
        logging.info("Putting the model on gpu...")
        my_model.cuda()

    writer, exp_dir = monitoring.setup_tensorboard_log(tensorboard_dir, exp_name, opt)

    max_valid = 0
    best_summary = {}

    # The training.
    for t in range(epoch):

        start_timer = time.time()

        for no_b, mini in enumerate(train_set):

            inputs, targets = mini['sample'], mini['labels']

            inputs = Variable(inputs, requires_grad=False).float()
            targets = Variable(targets, requires_grad=False).long()

            if on_cuda:
                inputs = inputs.cuda()
                targets = targets.cuda()

            # Forward pass: Compute predicted y by passing x to the model
            y_pred = my_model(inputs).float()

            # Compute and print loss
            cross_loss = criterion(y_pred, targets)
            other_loss = sum([r * l for r, l in zip(my_model.regularization(), lambdas)])
            l1_loss = models.setup_l1_loss(my_model, l1_loss_lambda, l1_criterion, on_cuda)
            total_loss = cross_loss + other_loss + l1_loss

            # Zero gradients, perform a backward pass, and update the weights.
            optimizer.zero_grad()
            total_loss.backward()
            optimizer.step()

        time_this_epoch = time.time() - start_timer
        my_model.eval()
        acc, auc = record_metrics_for_epoch(writer, cross_loss, total_loss, t, time_this_epoch, train_set, valid_set, test_set, my_model, nb_class, dataset, on_cuda)
        my_model.train()
<<<<<<< HEAD
=======

>>>>>>> 1cc290d5
        # small summary.
        summary= [
            t,
            cross_loss.data[0],
            total_loss.data[0],
            acc['train'],
            acc['valid'],
            acc['test'],
            auc['train'],
            auc['valid'],
            auc['test'],
            time_this_epoch
        ]
        summary = "epoch {}, cross_loss: {:.03f}, total_loss: {:.03f}, acc_train: {:0.3f}, acc_valid: {:0.3f}, acc_test:{:0.3f}, auc_train: {:0.3f}, auc_valid:{:0.3f}, auc_test:{:0.3f} time: {:.02f} sec".format(*summary)
        logging.info(summary)
        if max_valid < auc['valid'] and t != 0:
            max_valid = auc['valid']
            best_summary = summarize(t, cross_loss.data[0], total_loss.data[0], acc, auc)

    logging.info("Done!")

    if opt.log == "console":
        monitoring.monitor_everything(my_model, valid_set, opt, exp_dir)
        logging.info("Nothing will be log, everything will only be shown on screen.")
    return best_summary

if __name__ == '__main__':
    main()<|MERGE_RESOLUTION|>--- conflicted
+++ resolved
@@ -182,10 +182,6 @@
         my_model.eval()
         acc, auc = record_metrics_for_epoch(writer, cross_loss, total_loss, t, time_this_epoch, train_set, valid_set, test_set, my_model, nb_class, dataset, on_cuda)
         my_model.train()
-<<<<<<< HEAD
-=======
-
->>>>>>> 1cc290d5
         # small summary.
         summary= [
             t,
