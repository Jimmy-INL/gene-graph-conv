import torch
import numpy as np
from torch.autograd import Variable
import torch.nn.functional as F
from torch import nn
import graphLayer
from torchvision import transforms, utils
import os

class EmbeddingLayer(nn.Module):

    def __init__(self, nb_emb, emb_size=32):

        self.emb_size = emb_size
        super(EmbeddingLayer, self).__init__()

        # The embeddings
        self.emb_size = emb_size
        self.emb = nn.Parameter(torch.rand(nb_emb, emb_size))

    def forward(self, x):
        emb = x * self.emb
        return emb



class AttentionLayer(nn.Module):

    def __init__(self, in_dim):

        self.in_dim = in_dim
        super(AttentionLayer, self).__init__()

        # The view vector.
        self.attn = nn.Linear(self.in_dim, 1)
        self.temperature = 1.

    def forward(self, x):
        nb_examples, nb_channels, nb_nodes = x.size()
        x = x.permute(0, 2, 1).contiguous()  # from ex, ch, node -> ex, node, ch
        x = x.view(-1, nb_channels)

        # attn_weights = F.softmax(self.attn(x), dim=1)# Should be able to do that,
        # I have some problem with pytorch right now, so I'm doing i manually. Also between you and me, the pytorch example for attention sucks.
        attn_weights = torch.exp(self.attn(x)*self.temperature)
        attn_weights = attn_weights.view(nb_examples, nb_nodes, 1)
        attn_weights = attn_weights / attn_weights.sum(dim=1).unsqueeze(-1) # normalizing

        x = x.view(nb_examples, nb_nodes, nb_channels)
        attn_applied = x * attn_weights
        attn_applied = attn_applied.sum(dim=1)
        #print attn_weights[0].max()

        return attn_applied

class ElementwiseGateLayer(nn.Module):

    def __init__(self, id_dim):

        self.in_dim = id_dim
        super(ElementwiseGateLayer, self).__init__()

        self.attn = nn.Linear(self.in_dim, 1, bias=False)

    def forward(self, x):

        nb_examples, nb_nodes, nb_channels = x.size()
        x = x.view(-1, nb_channels)

        gate_weights = torch.sigmoid(self.attn(x))
        #tmp = torch.exp(self.attn(x))
        #gate_weights = (F.relu(tmp - 0.1) + 0.1) / (1 + tmp)

        gate_weights = gate_weights.view(nb_examples, nb_nodes, 1)

        return gate_weights

class StaticElementwiseGateLayer(nn.Module):

    def __init__(self, id_dim):

        self.in_dim = id_dim
        super(StaticElementwiseGateLayer, self).__init__()

        self.attn = nn.Parameter(torch.zeros(50), requires_grad=True) + 1.

    def forward(self, x):
        #attn = Variable(self.attn, requires_grad=True)

        nb_examples, nb_nodes, nb_channels = x.size()
        gate_weights = torch.sigmoid(self.attn)
        gate_weights = gate_weights.view(nb_nodes, 1)

        print gate_weights

        return gate_weights


def save_computations(self, input, output):
    setattr(self, "input", input)
    setattr(self, "output", output)

class SparseLogisticRegression(nn.Module):

    def __init__(self, nb_nodes, input_dim, adj, out_dim,
                 on_cuda=True):

        super(SparseLogisticRegression, self).__init__()

        self.nb_nodes = nb_nodes
        self.input_dim = input_dim

        np.fill_diagonal(adj, 0.)
        D = adj.sum(0) + 1e-5
        laplacian = np.eye(D.shape[0]) - np.diag((D**-0.5)).dot(adj).dot(np.diag((D**-0.5)))

        self.laplacian = torch.FloatTensor(laplacian)
        self.out_dim = out_dim
        self.on_cuda = on_cuda

        # The logistic layer.
        logistic_in_dim = nb_nodes * input_dim
        logistic_layer = nn.Linear(logistic_in_dim, out_dim)
        logistic_layer.register_forward_hook(save_computations)  # For monitoring

        self.my_logistic_layers = nn.ModuleList([logistic_layer])  # A lsit to be consistant with the other layer.


    def forward(self, x):

        nb_examples, nb_nodes, nb_channels = x.size()
        x = x.view(nb_examples, -1)
        x = self.my_logistic_layers[-1](x)

        return x

    def regularization(self):

        laplacian = Variable(self.laplacian, requires_grad=False)
        if self.on_cuda:
            laplacian = laplacian.cuda()



        weight = self.my_logistic_layers[-1].weight
        reg = torch.abs(weight).mm(laplacian) * torch.abs(weight)
        return [reg.sum()]



class GraphNetwork(nn.Module):

    def __init__(self, nb_nodes, input_dim, channels, adj, out_dim,
                 on_cuda=True, add_emb=None, transform_adj=None, agregate_adj=None, graphLayerType=graphLayer.CGNLayer, use_gate=0.0001):
        super(GraphNetwork, self).__init__()

        if transform_adj is None:
            transform_adj = []

        self.my_layers = []
        self.out_dim = out_dim
        self.on_cuda = on_cuda
        self.nb_nodes = nb_nodes
        self.nb_channels = channels
        self.add_emb = add_emb
        self.graphLayerType = graphLayerType
        self.agregate_adj = agregate_adj

        if add_emb:
            print "Adding node embeddings."
            self.emb = EmbeddingLayer(nb_nodes, add_emb)
            self.emb.register_forward_hook(save_computations) # For monitoring
            input_dim = self.emb.emb_size

        # The graph convolutional layers
        convs = []
        dims = [input_dim] + channels
        self.dims = dims
        for i, [c_in, c_out] in enumerate(zip(dims[:-1], dims[1:])):
            # transformation to apply at each layer.

            transform_tmp = transforms.Compose([foo(please_ignore=i == 0, unique_id=i) for foo in transform_adj])
            layer = graphLayerType(adj, c_in, c_out, on_cuda, i, transform_adj=transform_tmp, agregate_adj=agregate_adj)
            layer.register_forward_hook(save_computations) # For monitoring
            convs.append(layer)

            adj = convs[-1].adj

        self.my_convs = nn.ModuleList(convs)

        # The logistic layer
        logistic_layer = []
        logistic_in_dim = [nb_nodes * dims[-1]]

        for d in logistic_in_dim:
            layer = nn.Linear(d, out_dim)
            layer.register_forward_hook(save_computations)  # For monitoring
            logistic_layer.append(layer)

        self.my_logistic_layers = nn.ModuleList(logistic_layer)


        self.use_gate = use_gate

        if use_gate > 0.:
            gates = []
            for c_in in dims[1:]:
                gate = ElementwiseGateLayer(c_in)
                gate.register_forward_hook(save_computations)  # For monitoring
                gates.append(gate)

            self.gates = nn.ModuleList(gates)

        else:
            self.gates = [None] * (len(dims) - 1)

        print "Done!"

        # TODO: add all the funky bells and stuff that the old CGN has.

    def forward(self, x):

        nb_examples, nb_nodes, nb_channels = x.size()
        if self.add_emb:
            x = self.emb(x)

        for i, [layer, gate] in enumerate(zip(self.my_convs, self.gates)):

            if self.use_gate > 0.:

                x = layer(x)
                g = gate(x)
                x = g * x
            else:
                x = layer(x)

            x = F.relu(x)

        x = self.my_logistic_layers[-1](x.view(nb_examples, -1))

        return x

    def regularization(self):

        return []
        # reg = 0.
        #
        # if self.use_gate > 0.:
        #     for g in self.gates:
        #         reg += ((g.output.view(-1) -.5)**2).sum() # got from register_forward_hook
        #
        # return  [torch.FloatTensor(0.)] #- reg * self.use_gate


    def get_representation(self):

        # TODO: There is a more systematic way to do that with self.named_children or something, but for that we have
        # to refactor the code first.

        def add_rep(layer, name, rep):
            rep[name] = {'input': layer.input[0].cpu().data.numpy(), 'output': layer.output.cpu().data.numpy()}

        representation = {}
        #import ipdb; ipdb.set_trace()

        if self.add_emb:
            add_rep(self.emb, 'emb', representation)

        for i, [layer, gate] in enumerate(zip(self.my_convs, self.gates)):

            if self.use_gate > 0.:
                add_rep(layer, 'layer_{}'.format(i), representation)
                add_rep(gate, 'gate_{}'.format(i), representation)

            else:
                add_rep(layer, 'layer_{}'.format(i), representation)

        add_rep(self.my_logistic_layers[-1], 'logistic', representation)
        return representation
# Create a module for the CGN:
class CGN(GraphNetwork):

    def __init__(self, **kwargs):
        super(CGN, self).__init__(graphLayerType=graphLayer.CGNLayer, **kwargs)

# Create a module for the SGC:
class SGC(GraphNetwork):

    def __init__(self, **kwargs):
        super(SGC, self).__init__(graphLayerType=graphLayer.SGCLayer, **kwargs)

# Create a module for the LCG:
class LCG(GraphNetwork):
    def __init__(self, **kwargs):
        super(LCG, self).__init__(graphLayerType=graphLayer.LCGLayer, **kwargs)

# Create a module for MLP
class MLP(nn.Module):
    def __init__(self,input_dim, channels, out_dim=None, on_cuda=True):
        super(MLP, self).__init__()

        self.my_layers = []
        self.out_dim = out_dim
        self.on_cuda = on_cuda

        dims = [input_dim] + channels

        print "Constructing the network..."
        layers = []
        for c_in, c_out in zip(dims[:-1], dims[1:]):
            layer = nn.Linear(c_in, c_out)
            layers.append(layer)
        self.my_layers = nn.ModuleList(layers)

        if channels:
            self.last_layer = nn.Linear(channels[-1], out_dim)
        else:
            self.last_layer = nn.Linear(input_dim, out_dim)

        print "Done!"

    def forward(self, x):
        nb_examples, nb_nodes, nb_channels = x.size()

        x = x.permute(0, 2, 1).contiguous()  # from ex, node, ch, -> ex, ch, node
        for layer in self.my_layers:
            x = F.relu(layer(x.view(nb_examples, -1)))  # or relu, sigmoid...

        x = self.last_layer(x.view(nb_examples, -1))

        return x

    def regularization(self):
        return []


<<<<<<< HEAD
class CNN(nn.Module):
    def __init__(self, input_dim, channels, grid_shape, out_dim=None, on_cuda=True):
        super(CNN, self).__init__()

        self.input_dim = input_dim
        self.channels = channels
        self.out_dim = out_dim
        self.grid_shape = grid_shape

        layers = []
        dims = [input_dim] + channels

        for c_in, c_out in zip(dims[:-1], dims[1:]):
            layer = nn.Sequential(
                nn.Conv2d(c_in, c_out, kernel_size=2, padding=0),
                # nn.BatchNorm2d(16), # True that maybe?
                nn.ReLU(),
                # nn.MaxPool2d(2)
            )

            layers.append(layer)

        self.my_layers = nn.ModuleList(layers)


        self.layer1 = nn.Sequential(
            nn.Conv2d(input_dim, 8, kernel_size=2, padding=0),
            #nn.BatchNorm2d(16), # True that maybe?
            nn.ReLU(),
            #nn.MaxPool2d(2)
            )
        self.layer2 = nn.Sequential(
            nn.Conv2d(8, 8, kernel_size=2, padding=0),
            # nn.BatchNorm2d(16), # True that maybe?
            nn.ReLU(),
            # nn.MaxPool2d(2)
        )

        self.layer3 = nn.Sequential(
            nn.Conv2d(8, 8, kernel_size=2, padding=0),
            # nn.BatchNorm2d(16), # True that maybe?
            nn.ReLU(),
            # nn.MaxPool2d(2)
        )

        self.fc = nn.Linear(112, out_dim)

    def forward(self, x):


        #order = np.array([[15, 2, 39, 3, 9],
        #                  [5, 17, 27, 37, 49],
        #                  [38, 28, 12, 0, 44],
        #                  [30, 41, 8, 19, 24],
        #                  [20, 10, 40, 35, 6],
        #                  [13, 22, 33, 46, 18],
        #                  [4, 42, 25, 16, 47],
        #                  [45, 7, 21, 32, 43],
        #                  [34, 23, 14, 1, 31],
        #                  [26, 36, 48, 11, 29]])

        #import ipdb; ipdb.set_trace()
        #x = x.view(-1, 50)
        #import ipdb; ipdb.set_trace()
        #x =  torch.index_select(x, 1, Variable(torch.LongTensor(order.flatten()))).view(-1, 1, order.shape[0], order.shape[1])


        # Reshape
        x = x.view(-1, 1, self.grid_shape[0], self.grid_shape[1])

        # The conv.
        out = x
        for layer in self.my_layers:
            out = layer(out)



        #out = self.layer1(x)
        #out = self.layer2(out)
        #out = self.layer3(out)

        # fully connected.
        out = out.view(out.size(0), -1)
        out = self.fc(out)
        return out

    def regularization(self):
        return []

def get_model(opt, dataset, nb_class):
=======
def get_model(opt, dataset):
>>>>>>> a666a75f
    """
    Return a model based on the options.
    :param opt:
    :param dataset:
    :param nb_class:
    :return:
    """

    model = opt.model
    num_channel = opt.num_channel
    num_layer = opt.num_layer
    on_cuda = opt.cuda
    skip_connections = opt.skip_connections

    const_transform, agregate_adj = graphLayer.get_transform(opt)

    if model == 'cgn':
        # To have a feel of the model, please take a look at cgn.ipynb
        # my_model = CGN(dataset.nb_nodes, 1, [num_channel] * num_layer, dataset.get_adj(), nb_class,
        #                on_cuda=on_cuda, add_residual=skip_connections, attention_layer=opt.attention_layer,
        #                add_emb=opt.use_emb,  transform_adj=const_transform, agregate_adj=agregate_adj)

        my_model = CGN(nb_nodes=dataset.nb_nodes, input_dim=1, channels=[num_channel] * num_layer, adj=dataset.get_adj(), out_dim=dataset.nb_class,
                       on_cuda=on_cuda, add_emb=opt.use_emb, transform_adj=const_transform, agregate_adj=agregate_adj, use_gate=opt.use_gate)  # TODO: add a bunch of the options

    elif model == 'mlp':
        my_model = MLP(dataset.nb_nodes, [num_channel] * num_layer, dataset.nb_class,
                       on_cuda=on_cuda)  # TODO: add a bunch of the options

    elif model == 'lcg':

        my_model = LCG(nb_nodes=dataset.nb_nodes, input_dim=1, channels=[num_channel] * num_layer, adj=dataset.get_adj(), out_dim=dataset.nb_class,
                       on_cuda=on_cuda, add_emb=opt.use_emb, transform_adj=const_transform, agregate_adj=agregate_adj, use_gate=opt.use_gate)  # TODO: add a bunch of the options

    elif model == 'sgc':
        my_model = SGC(nb_nodes=dataset.nb_nodes, input_dim=1, channels=[num_channel] * num_layer, adj=dataset.get_adj(), out_dim=dataset.nb_class,
                       on_cuda=on_cuda, add_emb=opt.use_emb, transform_adj=const_transform, agregate_adj=agregate_adj, use_gate=opt.use_gate)  # TODO: add a bunch of the options

    elif model == 'slr':
        #nb_nodes, input_dim, adj, out_dim, on_cuda=True):
        my_model = SparseLogisticRegression(nb_nodes=dataset.nb_nodes, input_dim=1, adj=dataset.get_adj(), out_dim=dataset.nb_class,
                       on_cuda=on_cuda)  # TODO: add a bunch of the options
    elif model == 'cnn':

        assert opt.dataset == 'percolate'
        # TODO: to change the shape.
        my_model = CNN(input_dim=1, channels=[num_channel] * num_layer, grid_shape=[5, 10], out_dim=nb_class, on_cuda=on_cuda)

    else:
        raise ValueError

    return my_model

# # Create a module for the CGN:
# #TODO: refactor LCG, CGN and CGN, they are pretty much all the same, should make a super class GraphNetwork.
# # Then we would only need the add the bells and wishle at only one place.
#
# class CGN(nn.Module):
#
#     def __init__(self, nb_nodes, input_dim, channels, adj, out_dim,
#                  on_cuda=True, add_residual=False, attention_layer=0, add_emb=None, transform_adj=None, agregate_adj=None):
#         super(CGN, self).__init__()
#
#         if transform_adj is None:
#             transform_adj = []
#
#         if agregate_adj is None:
#             agregate_adj = []
#
#         self.my_layers = []
#         self.out_dim = out_dim
#         self.on_cuda = on_cuda
#         self.add_residual = add_residual
#         self.nb_nodes = nb_nodes
#         self.nb_channels = channels
#         self.attention_layer = attention_layer
#         self.add_emb = add_emb
#         self.agregate_adj = agregate_adj
#
#         if add_emb:
#             print "Adding node embeddings."
#             self.emb = EmbeddingLayer(nb_nodes, add_emb)
#             input_dim = self.emb.emb_size
#
#         dims = [input_dim] + channels
#
#         print "Constructing the network..."
#         # The normal layer
#         layers = []
#         for c_in, c_out in zip(dims[:-1], dims[1:]):
#             layer = nn.Conv1d(c_in, c_out, 1, bias=True)
#             layers.append(layer)
#         self.my_layers = nn.ModuleList(layers)
#
#         # The convolutional layer
#         convs = []
#
#         for i in range(len(channels)):
#             # transformation to apply at each layer.
#             transform_tmp = transforms.Compose([foo(please_ignore=i == 0, unique_id=i) for foo in transform_adj])
#             convs.append(graphLayer.CGNLayer(nb_nodes, adj, on_cuda, transform_adj=transform_tmp, agregate_adj=agregate_adj))
#             adj = convs[-1].adj
#
#         self.my_convs = nn.ModuleList(convs)
#
#         # The logistic layer
#         logistic_layer = []
#         if not channels: # Only have one layer
#             logistic_in_dim = [nb_nodes * input_dim]
#         elif not add_residual: # Adding a final logistic regression.
#             if attention_layer > 0:
#                 logistic_in_dim = [channels[-1] * attention_layer]  # Changed
#             else:
#                 logistic_in_dim = [nb_nodes * channels[-1]] # Changed here
#         else:
#             print "Adding skip connections..."
#             if attention_layer > 0:
#                 logistic_in_dim = [d * nb_nodes for d in dims]
#             else:
#                 logistic_in_dim = [d * attention_layer for d in dims]
#
#         for d in logistic_in_dim:
#             layer = nn.Linear(d, out_dim)
#             logistic_layer.append(layer)
#
#         self.my_logistic_layers = nn.ModuleList(logistic_layer)
#         print "Done!"
#
#         if attention_layer > 0:
#             print "Adding {} attentions layer.".format(attention_layer)
#             self.att = nn.ModuleList([AttentionLayer(channels[-1])] * attention_layer)
#
#     def forward(self, x):
#
#         out = None
#         nb_examples, nb_nodes, nb_channels = x.size()
#         if self.add_emb:
#             x = self.emb(x)
#
#         x = x.permute(0, 2, 1).contiguous()# from ex, node, ch, -> ex, ch, node
#
#         # Do graph convolution for all
#         for num, [conv, layer] in enumerate(zip(self.my_convs, self.my_layers)):
#
#             if self.add_residual: # skip connection
#                 if out is None:
#                     out = self.my_logistic_layers[num](x.view(nb_examples, -1))
#                 else:
#                     out += self.my_logistic_layers[num](x.view(nb_examples, -1))
#
#             x = conv(x) # conv
#             x = F.relu(layer(x))  # or relu, sigmoid...
#
#         # agregate the attention on the last layer.
#         if self.attention_layer > 0:
#             x = torch.stack([att(x) for att in self.att], dim=-1)
#
#         if out is None:
#             out = self.my_logistic_layers[-1](x.view(nb_examples, -1))
#         else:
#             out += self.my_logistic_layers[-1](x.view(nb_examples, -1))
#
#         return out



#
# #spectral graph conv
# class SGC(nn.Module):
#     def __init__(self,input_dim, A, channels=1, out_dim=2, on_cuda=False, num_layers = 1, arg_max = -200):
#         super(SGC, self).__init__()
#
#         print "Bip bop I'm Francis and I'm lazy, I need to use all the adjs."
#         A = A[0] # just use first graph
#
#         self.my_layers = []
#         self.out_dim = out_dim
#         self.on_cuda = on_cuda
#         self.nb_nodes = input_dim
#         self.num_layers = num_layers
#
#         self.channels = 1#channels
#         #dims = [input_dim] + channels
#
#         def if_cuda(x):
#             return x.cuda() if self.on_cuda else x
#
#         print "Constructing the eigenvectors..."
#
#         D = np.diag(A.sum(axis=1))
#         self.L = D-A
#         self.L = torch.FloatTensor(self.L)
#         self.L = if_cuda(self.L)
#
#         eg = load_eigenvectors("",self.L)
#         if eg != None:
#             self.g, self.V = if_cuda(eg[0]),if_cuda(eg[1])
#         else:
#             self.g, self.V = torch.eig(self.L, eigenvectors=True)
#             save_eigenvectors("",self.L, self.g, self.V)
#
#         self.V = if_cuda(self.V.cpu().half())
#         self.g = if_cuda(self.g.cpu().half())
#
#         print "self.nb_nodes", self.nb_nodes
#         self.F = nn.Parameter(if_cuda(torch.rand(self.nb_nodes, self.nb_nodes).half()), requires_grad=True)
#         self.my_bias = nn.Parameter(if_cuda(torch.zeros(self.nb_nodes, channels)), requires_grad=True)
#
#
#         last_layer = nn.Linear(self.nb_nodes * self.channels, out_dim).half()
#         self.my_logistic_layers = nn.ModuleList([last_layer])
#
#         print "Done!"
#
#     def forward(self, x):
#
#         nb_examples, nb_nodes, nb_channels = x.size()
#
#         def if_cuda(x):
#             return x.cuda().half() if self.on_cuda else x.half()
#
#         x = if_cuda(x.cpu())
#         Vx = torch.matmul(torch.transpose(Variable(self.V), 0,1),x)
#         FVx = torch.matmul(self.F, Vx)
#         VFVx = torch.matmul(Variable(self.V),FVx)
#         x = VFVx
#
#
#         x = self.my_logistic_layers[-1](x.view(nb_examples, -1))
#         x = F.softmax(x, dim=1)
#
#         return x
#
#
# def get_eigenvectors_filename(name,L):
#     cachepath="./cache/"
#     matrix_hash=str(hash(L.cpu().numpy().tostring()))
#     return cachepath + matrix_hash + ".npz"
#
# def load_eigenvectors(name,L):
#     filename = get_eigenvectors_filename(name,L)
#     if os.path.isfile(filename):
#         print "loading", filename
#         eg = np.load(open(filename))
#         return (torch.FloatTensor(eg["g"]),torch.FloatTensor(eg["V"]))
#
# def save_eigenvectors(name,L,g,V):
#     filename = get_eigenvectors_filename(name,L)
#     print "saving", filename
#     return np.savez(open(filename,'w+'),g=g.cpu().numpy(),V=V.cpu().numpy())<|MERGE_RESOLUTION|>--- conflicted
+++ resolved
@@ -334,7 +334,6 @@
         return []
 
 
-<<<<<<< HEAD
 class CNN(nn.Module):
     def __init__(self, input_dim, channels, grid_shape, out_dim=None, on_cuda=True):
         super(CNN, self).__init__()
@@ -380,7 +379,8 @@
             # nn.MaxPool2d(2)
         )
 
-        self.fc = nn.Linear(112, out_dim)
+        out = (grid_shape[0] - len(channels)) * (grid_shape[1] - len(channels)) * dims[-1]
+        self.fc = nn.Linear(out, out_dim)
 
     def forward(self, x):
 
@@ -400,6 +400,7 @@
         #x = x.view(-1, 50)
         #import ipdb; ipdb.set_trace()
         #x =  torch.index_select(x, 1, Variable(torch.LongTensor(order.flatten()))).view(-1, 1, order.shape[0], order.shape[1])
+        #import ipdb; ipdb.set_trace()
 
 
         # Reshape
@@ -424,10 +425,7 @@
     def regularization(self):
         return []
 
-def get_model(opt, dataset, nb_class):
-=======
 def get_model(opt, dataset):
->>>>>>> a666a75f
     """
     Return a model based on the options.
     :param opt:
@@ -474,7 +472,7 @@
 
         assert opt.dataset == 'percolate'
         # TODO: to change the shape.
-        my_model = CNN(input_dim=1, channels=[num_channel] * num_layer, grid_shape=[5, 10], out_dim=nb_class, on_cuda=on_cuda)
+        my_model = CNN(input_dim=1, channels=[num_channel] * num_layer, grid_shape=[5, 10], out_dim=dataset.nb_class, on_cuda=on_cuda)
 
     else:
         raise ValueError
