--- conflicted
+++ resolved
@@ -429,16 +429,12 @@
 
     elif model == 'slr':
         #nb_nodes, input_dim, adj, out_dim, on_cuda=True):
-<<<<<<< HEAD
         my_model = SparseLogisticRegression(nb_nodes=dataset.nb_nodes, input_dim=1, adj=dataset.get_adj(), out_dim=dataset.nb_class,
                        on_cuda=on_cuda)  # TODO: add a bunch of the options
 
     elif model == 'mlp':
         my_model = MLP(dataset.nb_nodes, [num_channel] * num_layer, dataset.nb_class,
                        on_cuda=on_cuda)  # TODO: add a bunch of the options
-=======
-        my_model = SparseLogisticRegression(nb_nodes=dataset.nb_nodes, input_dim=1, adj=dataset.get_adj(), out_dim=dataset.nb_class, on_cuda=on_cuda)  # TODO: add a bunch of the options
->>>>>>> 42964366
     elif model == 'cnn':
 
         assert opt.dataset == 'percolate'
