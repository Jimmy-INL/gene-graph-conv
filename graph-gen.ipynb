{
 "cells": [
  {
   "cell_type": "code",
<<<<<<< HEAD
   "execution_count": 22,
=======
   "execution_count": 24,
>>>>>>> daa11023
   "metadata": {
    "scrolled": true
   },
   "outputs": [],
   "source": [
    "# This file generates the data for Figure #4 from the paper https://arxiv.org/pdf/1806.06975.pdf\n",
    "\n",
    "import os \n",
    "import sys\n",
    "import pickle\n",
    "import argparse\n",
    "import networkx as nx\n",
    "import operator\n",
    "\n",
    "import pandas as pd\n",
    "import numpy as np\n",
    "\n",
    "import itertools\n",
    "import sklearn\n",
    "import torch\n",
    "import datetime\n",
    "import matplotlib, matplotlib.pyplot as plt\n",
    "from collections import defaultdict\n",
    "from statistics import mean \n",
    "\n",
    "from torch.autograd import Variable\n",
    "from models.model_wrapper import MLP\n",
    "from data import datasets\n",
    "from data.gene_graphs import GeneManiaGraph, RegNetGraph\n",
    "from data.utils import record_result\n"
   ]
  },
  {
   "cell_type": "code",
<<<<<<< HEAD
   "execution_count": 50,
   "metadata": {},
   "outputs": [
    {
     "name": "stdout",
     "output_type": "stream",
     "text": [
      "Torrent name: regnet.pkl, Size: 8.81MB\n",
      "Torrent name: genemania.pkl, Size: 9.61MB\n",
      "Checking for pieces on disk: |██████████████████████████████████████████████████| 100.0% \n",
      "Found 294 finished pieces out of 294 total pieces.\n",
      "Found dataset at /Users/martinweiss/.academictorrents-datastore/genemania.pkl\n"
     ]
    }
   ],
   "source": [
    "graphs = {\"regnet\": RegNetGraph(), \"genemania\": GeneManiaGraph()}\n"
   ]
  },
  {
   "cell_type": "code",
   "execution_count": 52,
=======
   "execution_count": 32,
>>>>>>> daa11023
   "metadata": {},
   "outputs": [
    {
     "name": "stdout",
     "output_type": "stream",
     "text": [
      "Torrent name: TCGA_tissue_ppi.hdf5, Size: 1748.32MB\n",
      "Checking for pieces on disk: |██████████████████████████████████████████████████| 100.0% \n",
      "Found 1668 finished pieces out of 1668 total pieces.\n",
      "Found dataset at /Users/martinweiss/.academictorrents-datastore/TCGA_tissue_ppi.hdf5\n",
      "Converting one-hot labels to integers\n"
     ]
    }
   ],
   "source": [
    "dataset = datasets.TCGADataset()\n",
    "dataset.df = dataset.df - dataset.df.mean(axis=0)"
   ]
  },
  {
   "cell_type": "code",
<<<<<<< HEAD
   "execution_count": null,
=======
   "execution_count": 33,
>>>>>>> daa11023
   "metadata": {},
   "outputs": [],
   "source": [
    "# Setup the results dictionary\n",
    "filename = \"experiments/results/graph-gen.pkl\"\n",
    "try:\n",
    "    results = pickle.load(open(filename, \"rb\"), encoding='latin1')\n",
    "    print(\"Loaded Checkpointed Results\")\n",
    "except Exception as e:\n",
    "    print(e)\n",
    "    results = pd.DataFrame(columns=['auc', 'gene', 'model', 'graph', 'is_first_degree', 'seed', 'train_size', 'optimize_graph_results'])\n",
    "    print(\"Created a New Results Dictionary\")\n"
   ]
  },
  {
   "cell_type": "code",
   "execution_count": null,
   "metadata": {},
   "outputs": [],
   "source": []
  },
  {
   "cell_type": "code",
   "execution_count": null,
   "metadata": {},
   "outputs": [],
   "source": []
  },
  {
   "cell_type": "code",
   "execution_count": 142,
   "metadata": {},
   "outputs": [],
   "source": [
    "results[\"max_auc\"] = \"\"\n",
    "for idx, result in results[results[\"is_first_degree\"]][results[\"graph\"] == \"genemania\"].iterrows():\n",
    "    max_auc = 0\n",
    "    gene_to_record = result[\"gene\"]\n",
    "    for gene, auc in result[\"optimize_graph_results\"].items():\n",
    "        if auc > max_auc:\n",
    "            max_auc = auc\n",
    "            gene_to_record = gene\n",
    "        if gene == result[\"gene\"]:\n",
    "            results.at[idx, 'auc'] = auc\n",
    "    results.at[idx, 'gene_to_record'] = gene_to_record\n",
    "    results.at[idx, 'max_auc'] = max_auc\n",
    "\n"
   ]
  },
  {
   "cell_type": "code",
   "execution_count": 180,
   "metadata": {},
   "outputs": [],
   "source": [
    "res = defaultdict(list)\n",
    "for i, result in results[results.gene == \"UBE2Q1\"][results.is_first_degree][results[\"graph\"] == \"genemania\"].iterrows():# [results[\"graph\"] == \"genemania\"]:\n",
    "    for gene, auc in result[\"optimize_graph_results\"].items():\n",
    "        res[gene].append(auc)\n"
   ]
  },
  {
   "cell_type": "code",
   "execution_count": 181,
   "metadata": {},
   "outputs": [],
   "source": [
    "means = {}\n",
    "for gene, vals in res.items():\n",
    "    means[gene] = mean(vals)"
   ]
  },
  {
   "cell_type": "code",
   "execution_count": 182,
   "metadata": {},
   "outputs": [
    {
     "data": {
      "text/plain": [
       "0.5679227861887509"
      ]
     },
     "execution_count": 182,
     "metadata": {},
     "output_type": "execute_result"
    }
   ],
   "source": [
    "np.array(res[\"UBE2Q1\"]).mean()"
   ]
  },
  {
   "cell_type": "code",
   "execution_count": 153,
   "metadata": {},
   "outputs": [],
   "source": [
    "for gene, values in res.items():\n",
    "    res[gene] = np.array(values)\n"
   ]
  },
  {
   "cell_type": "code",
   "execution_count": null,
   "metadata": {},
   "outputs": [],
   "source": []
  },
  {
   "cell_type": "code",
   "execution_count": null,
   "metadata": {},
   "outputs": [],
   "source": []
  },
  {
   "cell_type": "code",
   "execution_count": null,
   "metadata": {},
   "outputs": [],
   "source": []
  },
  {
   "cell_type": "code",
   "execution_count": 162,
   "metadata": {},
   "outputs": [
    {
     "name": "stdout",
     "output_type": "stream",
     "text": [
      "['SNRPE', 'PSMA2', 'SUN1', 'RNPS1', 'UBL4A', 'RNPEP', 'PRELID1', 'SRSF2', 'TRA2B', 'FAM136A', 'SCAND1', 'VPS41', 'TRIM47', 'GMPS', 'IMPA2', 'PI4KB', 'GLRX2', 'POM121', 'QARS', 'PCBP1', 'FOXM1', 'PHB2', 'CUL4A', 'TFB2M', 'HNRNPF', 'PRSS2', 'RIT1', 'YY1AP1', 'TRAP1', 'ARAF', 'CACYBP', 'UCK2', 'PMM2', 'UBE2Q1', 'MED22', 'TADA1', 'POLB', 'MLF2', 'ATP5G3', 'ARL3', 'SCAMP3', 'UBE2D2', 'HDGF', 'NCBP2', 'PPP4C', 'POLR3C', 'SNRPF', 'CKS1B', 'TPR', 'LMOD1', 'POLD2', 'SLC44A2', 'GTF2I', 'NCSTN', 'SDHC', 'MRPS21', 'IKBKE', 'DDX19A', 'PRCC', 'MTX1', 'HAX1', 'JMJD4']\n"
     ]
    }
   ],
   "source": [
    "perf = sorted(means.items(), key=operator.itemgetter(1), reverse=True)\n",
    "genes = [item for item, value in perf]\n",
    "print(genes[])"
   ]
  },
  {
   "cell_type": "code",
   "execution_count": 171,
   "metadata": {},
   "outputs": [],
   "source": [
    "neighbors = list(gene_graph.first_degree(gene)[0])"
   ]
  },
  {
   "cell_type": "code",
   "execution_count": 173,
   "metadata": {},
   "outputs": [
    {
     "data": {
      "text/plain": [
       "['STUB1',\n",
       " 'TCEAL1',\n",
       " 'USP11',\n",
       " 'TP53',\n",
       " 'KIAA0368',\n",
       " 'EXOSC7',\n",
       " 'RNF26',\n",
       " 'UBE2Q1',\n",
       " 'UBC',\n",
       " 'FHL3',\n",
       " 'RNF7',\n",
       " 'SNW1',\n",
       " 'LYPD3',\n",
       " 'IRF2BPL',\n",
       " 'C1QTNF2']"
      ]
     },
     "execution_count": 173,
     "metadata": {},
     "output_type": "execute_result"
    }
   ],
   "source": [
    "neighbors"
   ]
  },
  {
   "cell_type": "code",
   "execution_count": 176,
   "metadata": {},
   "outputs": [],
   "source": [
    "train_size = 50\n",
    "test_size = 1000\n",
    "trials = 30\n",
    "cuda = False\n",
    "models = {\"BasicMLP\": MLP(column_names=dataset.df.columns, dropout=False, cuda=cuda)}\n"
   ]
  },
  {
   "cell_type": "code",
   "execution_count": 184,
   "metadata": {},
   "outputs": [
    {
     "name": "stdout",
     "output_type": "stream",
     "text": [
      "todo: 60\n",
      "done: 60\n"
     ]
    }
   ],
   "source": [
    "# Create the set of all experiment ids and see which are left to do\n",
    "columns = [\"gene\", \"graph\", \"model\", \"seed\", \"is_first_degree\", \"train_size\"]\n",
    "all_exp_ids = [x for x in itertools.product([\"RAD50\"], graphs.keys(), models.keys(), range(trials), [True], [train_size])]\n",
    "all_exp_ids = pd.DataFrame(all_exp_ids, columns=columns)\n",
    "all_exp_ids.index = [\"-\".join(map(str, tup[1:])) for tup in all_exp_ids.itertuples(name=None)]\n",
    "results_exp_ids = results[columns].copy()\n",
    "results_exp_ids.index = [\"-\".join(map(str, tup[1:])) for tup in results_exp_ids.itertuples(name=None)]\n",
    "intersection_ids = all_exp_ids.index.intersection(results_exp_ids.index)\n",
    "todo = all_exp_ids.drop(intersection_ids).to_dict(orient=\"records\")\n",
    "\n",
    "print(\"todo: \" + str(len(todo)))\n",
    "print(\"done: \" + str(len(results)))"
   ]
  },
  {
   "cell_type": "code",
   "execution_count": null,
   "metadata": {},
   "outputs": [],
   "source": []
  },
  {
   "cell_type": "code",
   "execution_count": 185,
   "metadata": {},
   "outputs": [],
   "source": [
    "def optimize_graph(model, gene_graph, gene, X_train, X_test, y_train, y_test):\n",
    "    neighbors = list(gene_graph.first_degree(gene)[0])\n",
    "    neighbors = [n for n in neighbors if n in X_train.columns.values]\n",
    "    res = {}\n",
    "    for neighbor in neighbors:\n",
    "        candidate_nodes = neighbors if gene == neighbor else set(neighbors) - set([neighbor])\n",
    "        x_train = X_train.loc[:, candidate_nodes].copy()\n",
    "        x_test = X_test.loc[:, candidate_nodes].copy()\n",
    "        x_train[gene] = 1\n",
    "        x_test[gene] = 1\n",
    "\n",
    "        try:\n",
    "            model.fit(x_train, y_train)\n",
    "            x_test = Variable(torch.FloatTensor(np.expand_dims(x_test.values, axis=2)), requires_grad=False).float()\n",
    "            if cuda:\n",
    "                x_test = x_test.cuda()\n",
    "            y_hat = model.predict(x_test)[:, 1].data.cpu().numpy()\n",
    "            auc = sklearn.metrics.roc_auc_score(y_test, np.asarray(y_hat).flatten())\n",
    "            res[neighbor] = auc\n",
    "            model.best_model = None # cleanup\n",
    "\n",
    "        except Exception as e:\n",
    "            print(e)\n",
    "    return res\n"
   ]
  },
  {
   "cell_type": "code",
   "execution_count": 187,
   "metadata": {},
   "outputs": [
    {
     "name": "stdout",
     "output_type": "stream",
     "text": [
      "60\n",
      "70\n",
      "80\n",
      "90\n",
      "100\n",
      "110\n"
     ]
    }
   ],
   "source": [
    "optimize_graph_results = []\n",
    "\n",
    "for row in todo:\n",
    "    if len(results) % 10 == 0:\n",
    "        print(len(results))\n",
    "    gene = row[\"gene\"]\n",
    "    graph_name = row[\"graph\"]\n",
    "    model_name = row[\"model\"]\n",
    "    seed = row[\"seed\"]\n",
    "    is_first_degree = row[\"is_first_degree\"]\n",
    "    model = models[model_name]\n",
    "\n",
    "    experiment = {\n",
    "        \"gene\": gene,\n",
    "        \"model\": model_name,\n",
    "        \"graph\": graph_name,\n",
    "        \"is_first_degree\": is_first_degree,\n",
    "        \"seed\": seed,\n",
    "        \"train_size\": train_size,\n",
    "        \"optimize_graph_results\": None,\n",
    "    }\n",
    "    dataset.labels = dataset.df[gene].where(dataset.df[gene] > 0).notnull().astype(\"int\")\n",
    "    try:\n",
    "        X_train, X_test, y_train, y_test = sklearn.model_selection.\\\n",
    "            train_test_split(dataset.df, dataset.labels, stratify=dataset.labels, \n",
    "                             train_size=train_size, test_size=test_size)\n",
    "    except ValueError:\n",
    "        results = record_result(results, experiment, filename)\n",
    "        continue\n",
    "\n",
    "    if is_first_degree:\n",
    "        gene_graph = graphs[graph_name]\n",
    "        experiment[\"optimize_graph_results\"] = optimize_graph(model, gene_graph, gene, X_train, X_test, y_train, y_test)\n",
    "    else:\n",
    "        X_train = X_train.copy()\n",
    "        X_test = X_test.copy()\n",
    "\n",
    "        X_train[gene] = 1\n",
    "        X_test[gene] = 1\n",
    "\n",
    "        try:\n",
    "            model.fit(X_train, y_train)\n",
    "\n",
    "            x_test = Variable(torch.FloatTensor(np.expand_dims(X_test.values, axis=2)), requires_grad=False).float()\n",
    "            if cuda:\n",
    "                x_test = x_test.cuda()\n",
    "            y_hat = model.predict(x_test)[:, 1].data.cpu().numpy()\n",
    "            auc = sklearn.metrics.roc_auc_score(y_test, np.asarray(y_hat).flatten())\n",
    "            model.best_model = None # cleanup\n",
    "            experiment[\"auc\"] = auc\n",
    "        except Exception as e:\n",
    "            print(e)\n",
    "    results = record_result(results, experiment, filename)\n"
   ]
  },
  {
   "cell_type": "code",
   "execution_count": null,
   "metadata": {},
   "outputs": [],
   "source": []
  },
  {
   "cell_type": "code",
   "execution_count": 8,
   "metadata": {},
   "outputs": [
    {
     "name": "stderr",
     "output_type": "stream",
     "text": [
      "/home/martin/code/academic/gene-graph-conv/venv/lib/python3.5/site-packages/ipykernel_launcher.py:5: UserWarning: Boolean Series key will be reindexed to match DataFrame index.\n",
      "  \"\"\"\n",
      "/home/martin/code/academic/gene-graph-conv/venv/lib/python3.5/site-packages/ipykernel_launcher.py:7: UserWarning: Boolean Series key will be reindexed to match DataFrame index.\n",
      "  import sys\n",
      "/home/martin/code/academic/gene-graph-conv/venv/lib/python3.5/site-packages/ipykernel_launcher.py:11: UserWarning: Boolean Series key will be reindexed to match DataFrame index.\n",
      "  # This is added back by InteractiveShellApp.init_path()\n",
      "/home/martin/code/academic/gene-graph-conv/venv/lib/python3.5/site-packages/ipykernel_launcher.py:13: UserWarning: Boolean Series key will be reindexed to match DataFrame index.\n",
      "  del sys.path[0]\n"
     ]
    }
   ],
   "source": [
    "# Compare the performance of each graph at predicting their neighbors\n",
    "df = results\n",
    "\n",
    "first_degree = df[df['is_first_degree'] == True][\n",
    "    df['graph'] == 'genemania'].groupby(['gene', 'model', 'train_size'])['auc'].agg(['mean', 'std'])\n",
    "full = df[df['is_first_degree'] == False][\n",
    "    df['graph'] == 'genemania'].groupby(['gene','model', 'train_size'])['auc'].agg(['mean', 'std'])\n",
    "genemania_df = first_degree.sub(full).sort_values('mean', ascending=False)\n",
    "\n",
    "first_degree = df[df['is_first_degree'] == True][\n",
    "    df['graph'] == 'regnet'].groupby(['gene', 'model', 'train_size'])['auc'].agg(['mean', 'std'])\n",
    "full = df[df['is_first_degree'] == False][\n",
    "    df['graph'] == 'regnet'].groupby(['gene','model', 'train_size'])['auc'].agg(['mean', 'std'])\n",
    "regnet_df = first_degree.sub(full).sort_values('mean', ascending=False)\n"
   ]
  },
  {
   "cell_type": "code",
   "execution_count": 9,
   "metadata": {},
   "outputs": [
    {
     "name": "stderr",
     "output_type": "stream",
     "text": [
      "/home/martin/code/academic/gene-graph-conv/venv/lib/python3.5/site-packages/numpy/lib/histograms.py:754: RuntimeWarning: invalid value encountered in greater_equal\n",
      "  keep = (tmp_a >= first_edge)\n",
      "/home/martin/code/academic/gene-graph-conv/venv/lib/python3.5/site-packages/numpy/lib/histograms.py:755: RuntimeWarning: invalid value encountered in less_equal\n",
      "  keep &= (tmp_a <= last_edge)\n"
     ]
    },
    {
     "data": {
      "image/png": "iVBORw0KGgoAAAANSUhEUgAAAX4AAAD8CAYAAABw1c+bAAAABHNCSVQICAgIfAhkiAAAAAlwSFlzAAALEgAACxIB0t1+/AAAADl0RVh0U29mdHdhcmUAbWF0cGxvdGxpYiB2ZXJzaW9uIDMuMC4yLCBodHRwOi8vbWF0cGxvdGxpYi5vcmcvOIA7rQAAE61JREFUeJzt3X+QXeV93/H3JwJsGjtGRBuHIgnhqaY1qW1ItsIeOwa3Nshui9ypO4HxD8jYo7Fj+iutZ3CZgQwMM06YNp0UAtbYGuy0hjQkJGojjGVwSlpbiYRNsMHByMQNUqhRLIs4QQULf/vHPUovq13ds7t390o879fMmT3neZ5z7vfe3fncs+eee06qCklSO35o0gVIkpaXwS9JjTH4JakxBr8kNcbgl6TGGPyS1BiDX5IaY/BLUmMMfklqzEmTLmA2q1atqnXr1k26DEk6YTzwwAN/XlVTfcYel8G/bt06du/ePekyJOmEkeR/9x3roR5JaozBL0mNMfglqTEGvyQ1xuCXpMaMDP4ka5J8IckjSR5O8i9nGZMkv5JkT5KHkvzkUN/lSR7rpsvH/QQkSfPT53TOw8C/qaovJ3k58ECSHVX1yNCYtwPru+l84Bbg/CSnA9cC00B1626rqu+O9VlIknobucdfVU9W1Ze7+e8BXwfOnDFsE/DpGtgJnJbkDOBiYEdVHejCfgewcazPQJI0L/M6xp9kHXAe8Aczus4Enhha3tu1zdUuSZqQ3t/cTfIy4DeBf1VVfzHuQpJsBjYDrF27dtyb17jcfyMcOjiYP/U0ePNHjt0u6bjTa48/yckMQv+/VNVvzTJkH7BmaHl11zZX+1GqaktVTVfV9NRUr8tNaBIOHYSLbxhMR4L+WO2Sjjt9zuoJ8Eng61X1H+YYtg14X3d2z+uBp6vqSeAe4KIkK5OsBC7q2iRJE9LnUM8bgfcCX03yYNf274C1AFV1K7AdeAewB3gG+Nmu70CS64Fd3XrXVdWB8ZUvSZqvkcFfVf8TyIgxBXx4jr6twNYFVSdJGju/uStJjTH4JakxBr8kNcbgl6TGGPyS1BiDX5IaY/BLUmMMfklqjMEvSY0x+CWpMQa/JDXG4Jekxhj8ktQYg1+SGmPwS1JjDH5JaozBL0mNGXkHriRbgX8EPFVVf3eW/o8A7x7a3quBqe62i98Cvgc8DxyuqulxFS5JWpg+e/y3ARvn6qyqG6vq3Ko6F/go8D9m3Ff3LV2/oS9Jx4GRwV9V9wN9b5B+GXD7oiqSJC2psR3jT/I3GPxn8JtDzQV8LskDSTaP67EkSQs38hj/PPxj4H/NOMzzpqral+THgB1J/rj7D+Io3RvDZoC1a9eOsSxJ0rBxntVzKTMO81TVvu7nU8BdwIa5Vq6qLVU1XVXTU1NTYyxLkjRsLMGf5BXABcDvDLX9cJKXH5kHLgK+No7HkyQtXJ/TOW8HLgRWJdkLXAucDFBVt3bD/gnwuar6q6FVXwncleTI43ymqj47vtIlSQsxMvir6rIeY25jcNrncNvjwOsWWpgkaWn4zV1JaozBL0mNMfglqTEGvyQ1xuCXpMYY/JLUGINfkhpj8EtSYwx+SWqMwS9JjTH4JakxBr8kNcbgl6TGGPyS1BiDX5IaY/BLUmMMfklqzMjgT7I1yVNJZr1fbpILkzyd5MFuumaob2OSR5PsSXLVOAuXJC1Mnz3+24CNI8b8flWd203XASRZAdwMvB04B7gsyTmLKVaStHgjg7+q7gcOLGDbG4A9VfV4VT0H3AFsWsB2JEljNK5j/G9I8kdJ7k7yE13bmcATQ2P2dm2zSrI5ye4ku/fv3z+msiRJM40j+L8MnFVVrwP+E/DbC9lIVW2pqumqmp6amhpDWZKk2Sw6+KvqL6rqL7v57cDJSVYB+4A1Q0NXd22SpAladPAn+fEk6eY3dNv8DrALWJ/k7CSnAJcC2xb7eJKkxTlp1IAktwMXAquS7AWuBU4GqKpbgXcBH0pyGDgEXFpVBRxOciVwD7AC2FpVDy/Js5Ak9TYy+KvqshH9NwE3zdG3Hdi+sNIkSUvBb+5KUmMMfklqjMEvSY0x+CWpMQa/JDXG4Jekxhj8ktQYg1+SGmPwS1JjDH5JaozBL0mNMfglqTEGvyQ1xuCXpMYY/JLUGINfkhpj8EtSY0YGf5KtSZ5K8rU5+t+d5KEkX03yxSSvG+r7Vtf+YJLd4yxckrQwffb4bwM2HqP/T4ALquo1wPXAlhn9b6mqc6tqemElSpLGqc89d+9Psu4Y/V8cWtwJrF58WZKkpTLuY/zvB+4eWi7gc0keSLL5WCsm2Zxkd5Ld+/fvH3NZkqQjRu7x95XkLQyC/01DzW+qqn1JfgzYkeSPq+r+2davqi10h4mmp6drXHVJkl5oLHv8SV4LfALYVFXfOdJeVfu6n08BdwEbxvF4kqSFW3TwJ1kL/Bbw3qr6xlD7Dyd5+ZF54CJg1jODJEnLZ+ShniS3AxcCq5LsBa4FTgaoqluBa4AfBX41CcDh7gyeVwJ3dW0nAZ+pqs8uwXOQJM1Dn7N6LhvR/wHgA7O0Pw687ug1JEmT5Dd3JakxBr8kNcbgl6TGGPyS1BiDX5IaY/BLUmMMfklqjMEvSY0x+CWpMQa/JDXG4Jekxhj8ktQYg1+SGmPwS1JjDH5JaozBL0mNMfglqTG9gj/J1iRPJZn1nrkZ+JUke5I8lOQnh/ouT/JYN10+rsIlSQvTd4//NmDjMfrfDqzvps3ALQBJTmdwj97zgQ3AtUlWLrRYSdLi9Qr+qrofOHCMIZuAT9fATuC0JGcAFwM7qupAVX0X2MGx30AkSUts5M3WezoTeGJoeW/XNlf7UZJsZvDfAmvXrh1TWceB+2+EQwcH86eeBm/+yHH7GDfd9xhPH/o+AK849WSu/PvrjxrzlScOsv13HwHgHU8e5Lxx17ZEr9fwcxv2guc5x2PPe90hX3ryee6bet9R4/u81nP50m1Xke6x6tTTeMMVH5v1efZ5vMXUoRPXuIJ/0apqC7AFYHp6uiZczvgcOggX3zCYv+fq4/oxnj70fa7+h+cAcEMX7jM9+/3n/3rMzlueH39tS/R6DT+3YS94nnM89rzXHZJbPjjra9rntZ5LDh3k9R+6FYCdt3zwBX1zbXe+7XpxG9dZPfuANUPLq7u2udolSRMyruDfBryvO7vn9cDTVfUkcA9wUZKV3Ye6F3VtkqQJ6XWoJ8ntwIXAqiR7GZypczJAVd0KbAfeAewBngF+tus7kOR6YFe3qeuq6lgfEkuSlliv4K+qy0b0F/DhOfq2AlvnX5okaSn4zV1JaozBL0mNMfglqTEGvyQ1xuCXpMYY/JLUGINfkhpj8EtSYwx+SWqMwS9JjTH4JakxBr8kNcbgl6TGGPyS1BiDX5IaY/BLUmN6BX+SjUkeTbInyVWz9P9ykge76RtJDg71PT/Ut22cxUuS5m/kHbiSrABuBt4G7AV2JdlWVY8cGVNV/3po/D8HzhvaxKGqOnd8JUuSFqPPHv8GYE9VPV5VzwF3AJuOMf4y4PZxFCdJGr8+wX8m8MTQ8t6u7ShJzgLOBu4ban5pkt1JdiZ554IrlSSNRa+brc/DpcCdVfX8UNtZVbUvyauA+5J8taq+OXPFJJuBzQBr164dc1mSpCP67PHvA9YMLa/u2mZzKTMO81TVvu7n48Dv8cLj/8PjtlTVdFVNT01N9ShLkrQQfYJ/F7A+ydlJTmEQ7kednZPk7wArgS8Nta1M8pJufhXwRuCRmetKkpbPyEM9VXU4yZXAPcAKYGtVPZzkOmB3VR15E7gUuKOqamj1VwMfT/IDBm8yHxs+G0iStPx6HeOvqu3A9hlt18xY/oVZ1vsi8JpF1CdJGjO/uStJjTH4JakxBr8kNcbgl6TGGPyS1BiDX5IaY/BLUmMMfklqjMEvSY0x+CWpMQa/JDXG4Jekxhj8ktQYg1+SGmPwS1JjDH5JaozBL0mN6RX8STYmeTTJniRXzdJ/RZL9SR7spg8M9V2e5LFuunycxUuS5m/krReTrABuBt4G7AV2Jdk2y71zf72qrpyx7unAtcA0UMAD3brfHUv1kqR567PHvwHYU1WPV9VzwB3App7bvxjYUVUHurDfAWxcWKmSpHHoE/xnAk8MLe/t2mb6p0keSnJnkjXzXFeStEzG9eHufwPWVdVrGezVf2q+G0iyOcnuJLv3798/prIkSTP1Cf59wJqh5dVd21+rqu9U1bPd4ieAn+q77tA2tlTVdFVNT01N9aldkrQAfYJ/F7A+ydlJTgEuBbYND0hyxtDiJcDXu/l7gIuSrEyyErioa5MkTcjIs3qq6nCSKxkE9gpga1U9nOQ6YHdVbQP+RZJLgMPAAeCKbt0DSa5n8OYBcF1VHViC5yFJ6mlk8ANU1XZg+4y2a4bmPwp8dI51twJbF1GjJGmM/OauJDXG4Jekxhj8ktQYg1+SGmPwS1JjDH5JaozBL0mNMfglqTEGvyQ1xuCXpMYY/JLUGINfkhpj8EtSYwx+SWqMwS9JjTH4JakxBr8kNaZX8CfZmOTRJHuSXDVL/88neSTJQ0nuTXLWUN/zSR7spm0z15UkLa+Rt15MsgK4GXgbsBfYlWRbVT0yNOwrwHRVPZPkQ8AvAT/T9R2qqnPHXLckaYH67PFvAPZU1eNV9RxwB7BpeEBVfaGqnukWdwKrx1umJGlc+gT/mcATQ8t7u7a5vB+4e2j5pUl2J9mZ5J0LqFGSNEYjD/XMR5L3ANPABUPNZ1XVviSvAu5L8tWq+uYs624GNgOsXbt2nGVJkob02ePfB6wZWl7dtb1AkrcCVwOXVNWzR9qral/383Hg94DzZnuQqtpSVdNVNT01NdX7CUiS5qdP8O8C1ic5O8kpwKXAC87OSXIe8HEGof/UUPvKJC/p5lcBbwSGPxSWJC2zkYd6qupwkiuBe4AVwNaqejjJdcDuqtoG3Ai8DPiNJAB/WlWXAK8GPp7kBwzeZD4242wgSdIy63WMv6q2A9tntF0zNP/WOdb7IvCaxRQoSRovv7krSY0x+CWpMQa/JDXG4Jekxhj8ktQYg1+SGmPwS1JjDH5JaozBL0mNMfglqTEGvyQ1xuCXpMYY/JLUGINfkhpj8EtSYwx+SWqMwS9JjekV/Ek2Jnk0yZ4kV83S/5Ikv971/0GSdUN9H+3aH01y8fhKlyQtxMjgT7ICuBl4O3AOcFmSc2YMez/w3ar6W8AvA7/YrXsOg5uz/wSwEfjVbnuSpAnps8e/AdhTVY9X1XPAHcCmGWM2AZ/q5u8E/kEGd13fBNxRVc9W1Z8Ae7rtSZImpE/wnwk8MbS8t2ubdUxVHQaeBn6057qSpGWUqjr2gORdwMaq+kC3/F7g/Kq6cmjM17oxe7vlbwLnA78A7Kyq/9y1fxK4u6runOVxNgObu8W/DTy6wOe0CvjzBa47aSdq7Sdq3WDtk2Lt43dWVU31GXhSjzH7gDVDy6u7ttnG7E1yEvAK4Ds91wWgqrYAW/oUfSxJdlfV9GK3Mwknau0nat1g7ZNi7ZPV51DPLmB9krOTnMLgw9ptM8ZsAy7v5t8F3FeDfyW2AZd2Z/2cDawH/nA8pUuSFmLkHn9VHU5yJXAPsALYWlUPJ7kO2F1V24BPAr+WZA9wgMGbA924/wo8AhwGPlxVzy/Rc5Ek9dDnUA9VtR3YPqPtmqH5/wv8sznWvQG4YRE1zteiDxdN0Ila+4laN1j7pFj7BI38cFeS9OLiJRskqTEnfPAnOT3JjiSPdT9XHmPsjyTZm+Sm5axxLn1qT3JWki8neTDJw0k+OIlaZ9TUp+5zk3ypq/mhJD8ziVpn6vv3kuSzSQ4m+e/LXeMstSz4kimT1qP2N3d/34e7U8ePCz3q/vkkj3R/2/cmOWsSdS7UCR/8wFXAvVW1Hri3W57L9cD9y1JVP31qfxJ4Q1Wdy+C7EVcl+ZvLWONs+tT9DPC+qjpyuY7/mOS0ZaxxLn3/Xm4E3rtsVc1hMZdMmbSetf8pcAXwmeWtbm496/4KMF1Vr2VwtYJfWt4qF+fFEPzDl4v4FPDO2QYl+SnglcDnlqmuPkbWXlXPVdWz3eJLOD5+Z33q/kZVPdbN/xnwFNDryyVLrNffS1XdC3xvuYo6hsVcMmXSRtZeVd+qqoeAH0yiwDn0qfsLVfVMt7iTwXeUThjHQ4gs1iur6slu/v8wCPcXSPJDwL8H/u1yFtbDyNoBkqxJ8hCDy1/8Yhekk9Sr7iOSbABOAb651IX1MK/ajwOLuWTKpJ2ol2yZb93vB+5e0orGrNfpnJOW5PPAj8/SdfXwQlVVktlOU/o5YHtV7V3uHaEx1E5VPQG8tjvE89tJ7qyqb4+/2v9vHHV32zkD+DXg8qpalr26cdUujZLkPcA0cMGka5mPEyL4q+qtc/Ul+XaSM6rqyS5knppl2BuAn07yc8DLgFOS/GVVHevzgLEYQ+3D2/qz7rpIP83gX/olM466k/wI8LvA1VW1c4lKPco4X/PjwGIumTJpvS/ZcpzpVXeStzLYmbhg6HDsCeHFcKhn+HIRlwO/M3NAVb27qtZW1ToGh3s+vRyh38PI2pOsTnJqN78SeBMLv4DduPSp+xTgLgav9ZK+Sc3TyNqPM4u5ZMqk9an9eDSy7iTnAR8HLqmq433n4WhVdUJPDI5l3gs8BnweOL1rnwY+Mcv4K4CbJl1339qBtwEPAX/U/dx8gtT9HuD7wIND07knQu3d8u8D+4FDDI7xXjzBmt8BfIPBZyRXd23XMQgdgJcCv8Hgfhd/CLxq0q/zPGr/e93r+1cM/kt5eNI196z788C3h/62t0265vlMfnNXkhrzYjjUI0maB4Nfkhpj8EtSYwx+SWqMwS9JjTH4JakxBr8kNcbgl6TG/D+nIV/ZIeXfrwAAAABJRU5ErkJggg==\n",
      "text/plain": [
       "<Figure size 432x288 with 1 Axes>"
      ]
     },
     "metadata": {
      "needs_background": "light"
     },
     "output_type": "display_data"
    },
    {
     "data": {
      "image/png": "iVBORw0KGgoAAAANSUhEUgAAAYwAAAEWCAYAAAB1xKBvAAAABHNCSVQICAgIfAhkiAAAAAlwSFlzAAALEgAACxIB0t1+/AAAADl0RVh0U29mdHdhcmUAbWF0cGxvdGxpYiB2ZXJzaW9uIDMuMC4yLCBodHRwOi8vbWF0cGxvdGxpYi5vcmcvOIA7rQAAIABJREFUeJzt3XucVXW9//HXWwQBNUHlmIkCpSmaiDLe0pQ8KnRR1EwxL/BLD1lqaSdLD6c0PZ6Ht9K8JGKSpQkapmGRihfyBsqQeAFTSDEGPTKiICgYg5/fH+s7sBnmsgZmzZ6B9/Px2I/Z67u+67s+e+0967PXd639XYoIzMzMmrJJuQMwM7P2wQnDzMxyccIwM7NcnDDMzCwXJwwzM8vFCcPMzHJxwmgHJO0kaamkDuWOZUMkaZSkH+ese5uk/2lkfkjaueWia/sk9U6ve9M0PVnSGeWOy1qeE0YbImmupGUpOdQ+PhUR/4yILSJi5Tq0OVzSk03UmSxpuaQlkt6XNF3SBZI2W/dX03rSdlsgafOSsjMkTc6zfEScGRGXFhZgOyHpYkkr6nz+fljAenaRNE5Sdfq8zZZ0vaSeLb2uHLEMkTQjxfGOpEcl9cmx3BpJcmPhhNH2HJWSQ+3jzcYqK9MS7+PZEbElsD3wn8BQYKIktUDbayjon6wD8L0C2i2LMu6I7qrz+buyJRtPR1/PAG8Ce0fEJ4CDgH8AB7fkunLG8luyz/tWQB/gRqDZX8w2Fk4Y7UADh/yXSXoK+BD4dDqSeC0dJbwu6WRJfYFRwIHp2+KiptYVER9ExGTgaOBA4CtpnZuko45/SFoo6W5JW5fEeJqkN9K8H6dv/YeneRdLGi/pDknvA8NztHeApKclLZL0vKSBTYR+FfADSd0a2Ia7SZok6V1Jr0g6oWTeGt1Mkn4o6S1Jb6YjlbrdTN0l/Tlt62ckfabO6r6c3ot3JF1Vm9DTa/7vtJ0WSPqtpK3SvNr3+HRJ/wQeldQ5bbOFaTtMk7RdPa/tR5LG1yn7haTr0vO1PhtNbMv6tt+q9zNNXyzpjua2A1wMPBUR34+IKoCIWBAR10bEuJL2v5q++S9Kn4N+dWL5gaQXJC2WdJekznmWraM/8HpEPBKZJRFxT0T8M7XT2Gf08fR3UfrfOnAdtkW744TRfp0KjAC2BKqB64AvpaOEzwMzIuJl4ExgSvq2WO/OtD7pn6YS+EIqOgc4BjgU+BTwHtm3MSTtDvwSOJnsCGUrYIc6TQ4BxgPdgN810d4OwJ+B/wG2Bn4A3COpRyMhVwKTU901KOuqmgTcCfwb2dHTL1PcdesOBr4PHA7sDAysZ11DgZ8C3YE5wGV15h8LVAD7pNf9zVQ+PD2+CHwa2AK4oc6yhwJ9gUHAMLJtuSOwDdl7uayeeMaRJakt02voAJwA3Jle+1qfjXraaC2HA/c0VkHS3sAY4Ftkr/tmYILW7CI9ARhMdlTQj2y75l221t+A3SRdI+mLkraoM7/BzyhwSPrbLf1vTWnidW8QnDDanvvSN6NFku5rpN5tETEzImqAGuBj4HOSukTEWxExswVieZNshw3ZzmpkRFRFxEdk3xSPV3bUczxwf0Q8GRH/An4C1B2kbEpE3BcRH0fEsibaOwWYGBETU/1JZAnhy03E+xPgnHoSy1eBuRHx64ioiYjnyHZaX6+njROAX6dt+2GKq657I+LZtO1/R/ZNtdQVEfFuSrrXAiel8pOBn0fEaxGxFLgQGKo1u58uTkd5y4AVZDu9nSNiZURMj4j36wYTEW+Q7fyOTUWHAR9GxNQ03ZzPxgkln79Fkj7VSN11sS3wf7UTks5O61kq6ZZUPAK4OSKeSa/7N8BHwAEl7VwXEW9GxLvA/ax+D/IsC0BEvEb2hWAH4G7gnXS0WZs4GvuMbpScMNqeYyKiW3oc00i9ebVPIuID4ESyD/hbqbtktxaIZQfg3fS8F3Bv7Y4EeJmsr3c7sm9fpfF8CCxsKN4c7fUCvl664yLr396+sWAj4iXgT8AF9axr/zrtnQx8sp5m1ngt9cQNJTs8si7But9MS5d5I7VZ2/YbdeZtSvaa61v2duBBYFzqHrtSUsd64oHs6Kk2MX0jTa/LZ+Puks9ft6bOoa2DhZS8jxFxQzryvRaofW29gP+s837tyOrtCA2/B3mWXSUipkbECRHRg+xo+hBgZElbDX1GN0pOGO3XGt/gI+LBiDiC7J/x78At9dXLS9KOwADgiVQ0j6xbo3Rn0jki5gNvAT1Llu1C9s24wXibaG8ecHudeZtHxOU5Qr8I+A/W7BKbB/y1TntbRMS361l+jddCtrNprtJldiI7UiP97VVnXg3wdknZqu0UESsi4qcRsTtZV9JXgdMaWOfvgYHKrjQ6lpQwUjsNfTaa4wOga8l0fck2j0eA45qoMw+4rM771TUixuZof52XjYhpwB+Az5W01dBndKMc5tsJYwMgaTtllwduTnb4vZSsGwKynVFPSZ1yttVV0qHAH4FngYlp1ijgMkm9Ur0ekoakeeOBoyR9Pq3nYqCpq6saa++O1N4gSR3Syd/anWGjImIOcBfw3ZLiPwGflXSqpI7psa+yiwLquhv4f5L6SuoK5Pp9Rh3nS+qeku73UjwAY4HzJPVJ3R7/S3ZVUk19jaR+9T3TOYn3ybqoPq6vbkRUk53D+TXZidyXUxuNfTaaYwZZ91lHSRVk3ZDr4mLgC5J+ns5VIWlbsvM2tW4BzpS0vzKbS/pK7TmaJuReVtLBkv5D0r+l6d3ILvao7cpr7DNaTbYdP93cDdCeOWFsGDYhO1H7JlkX0qFA7bfnR4GZwP9JeqeRNm6QtIQswVxL1sc/OCJqdy6/ACYAD6V6U4H9AVKf+DlkJ1/fItspLSDbQTWksfbmkZ0s/i+yf8x5wPnk/7xeAqz6TUZELAGOJDtZ/SZZd8YVwFonQiPiL2QniR8jO6Fdu/No7LXU9UdgOtlO9s/Aral8DFk30+PA68Bysu3WkE+SJeP3ybpD/pqWb8idZCeV7ywpa+yz0Rw/Bj5DduL3p3XWkVtEvEr2PvcEnk/v/VMpvh+nOpVkR4k3pPXNIZ3UztF+c5ZdRJYgXpS0FHgAuBeovZS4sc/oh2QXOzyVuqzWOkeyIVL4BkrWwtK350XALhHxernjWR/pKOQlYLOGjgTMNhY+wrAWIemo1J21OXA18CIwt7xRrRtJx0raTFJ3siOR+50szJwwrOUMIetWeBPYBRga7ffw9VtkXWr/ILsqZl26cMw2OO6SMjOzXHyEYWZmuWxQv1jcdttto3fv3uUOw8ys3Zg+ffo76YeLTdqgEkbv3r2prKwsdxhmZu2GpDearpVxl5SZmeXihGFmZrk4YZiZWS4b1DkMM2tfVqxYQVVVFcuXLy93KBu8zp0707NnTzp2bGjA46Y5YZhZ2VRVVbHlllvSu3dv1PJ3A7YkIli4cCFVVVX06dPkLcsb5C4pMyub5cuXs8022zhZFEwS22yzzXofyRWWMCTtKOkxSbMkzZT0vXrqSNJ1kuYouz/vPiXzhkmanR7DiorTzMrLyaJ1tMR2LrJLqgb4z4j4WxqLfrqkSRExq6TOl8jGHdqFbNjgm8jujLY12Y1wKshuVDJd0oSIeK/AeM3MrBGFJYyIeIvs3ghExBJJL5PdBa00YQwBfpsGqZsqqZuk7cnuszsp3a8XSZPIbvie545bZtZO3fDobBYvW9Fi7W3VpSNnH7ZLo3U6dOjAnnvuSU1NDX369OH222+nW7duLRZDY+bOncvTTz/NN77xjVZZ3/pqlZPeknoDewPP1Jm1A2vew7gqlTVUXl/bI8hu/M5OO+3UIvFaAR6/CpYtyp536QaHnN94uW2UFi9bwciv7N5i7V3251lN1unSpQszZswAYNiwYdx4442MHDmyiaVaxty5c7nzzjvbTcIo/KR3upnOPcC5EfF+S7cfEaMjoiIiKnr0yDUcipXDskUw6LLsUZsgGis3K4MDDzyQ+fPnr5q+6qqr2HfffenXrx8XXXTRqvJLL72UXXfdlYMPPpiTTjqJq6++GoCBAwfyox/9iP3224/PfvazPPHEEwCsXLmS888/f1VbN998MwAXXHABTzzxBP379+eaa65pxVe6bgo9wpDUkSxZ/C4i/lBPlfnAjiXTPVPZfLJuqdLyycVEaWaW7dQfeeQRTj/9dAAeeughZs+ezbPPPktEcPTRR/P444/TpUsX7rnnHp5//nlWrFjBPvvsw4ABA1a1U1NTw7PPPsvEiRP56U9/ysMPP8ytt97KVlttxbRp0/joo4846KCDOPLII7n88su5+uqr+dOf/lSul90shSUMZafkbwVejoifN1BtAnC2pHFkJ70XR8Rbkh4E/jfd8Qyy+zFfWFSsZrbxWrZsGf3792f+/Pn07duXI444AsgSxkMPPcTee+8NwNKlS5k9ezZLlixhyJAhdO7cmc6dO3PUUUet0d5xxx0HwIABA5g7d+6qtl544QXGjx8PwOLFi5k9ezadOnVqpVfZMorskjoIOBU4TNKM9PiypDMlnZnqTAReI7tR+y3AdwDSye5LgWnpcUntCXAzs5ZUew7jjTfeICK48cYbgezHbhdeeCEzZsxgxowZzJkzZ9XRR2M222wzIDuZXlNTs6qt66+/flVbr7/+OkceeWRxL6oghSWMiHgyIhQR/SKif3pMjIhRETEq1YmIOCsiPhMRe0ZEZcnyYyJi5/T4dVFxmpkBdO3aleuuu46f/exn1NTUMGjQIMaMGcPSpUsBmD9/PgsWLOCggw7i/vvvZ/ny5SxdujRXd9KgQYO46aabWLEiuwLs1Vdf5YMPPmDLLbdkyZIlhb6uluShQcyszdiqS8dcVzY1p73m2HvvvenXrx9jx47l1FNP5eWXX+bAAw8EYIsttuCOO+5g33335eijj6Zfv35st9127Lnnnmy11VaNtnvGGWcwd+5c9tlnHyKCHj16cN9999GvXz86dOjAXnvtxfDhwznvvPPW+bW2iojYYB4DBgwIa6Me+K/mPbeNwqxZs8odwjpZsmRJRER88MEHMWDAgJg+fXqZI8qnvu0NVEbOfayPMMzMmmnEiBHMmjWL5cuXM2zYMPbZZ5+mF9oAOGGYmTXTnXfeWe4QysKj1ZqZWS5OGGZmlosThpmZ5eKEYWZmufikt5m1HaWjF7eEHCMgv/3225x33nlMnTqV7t2706lTJ374wx9y7LHHtlgYw4cP5+677+btt99myy23BODcc8/lF7/4BdXV1Wy77bbNbnPUqFF07dqV0047rcXibIoThpm1HbWjF7eUBxsfpjwiOOaYYxg2bNiqK5/eeOMNJkyY0HIxJDvvvDN//OMfOeWUU/j444959NFH2WGHeu/akMuZZ57ZdKUW5i4pM9toPfroo3Tq1GmNnW+vXr0455xzGhySfPLkyQwcOJDjjz+e3XbbjZNPPpns928wffp0Dj30UAYMGMCgQYN46623VrU7dOhQ7rrrrlVtHHTQQWy66erv7McccwwDBgxgjz32YPTo0avKt9hiC0aOHMlee+3FAQccwNtvvw3AxRdfvGpY9VtuuYV9992Xvfbai6997Wt8+OGHhWwvJwwz22jNnDmzwR/dlQ5JPm3aNG655RZef/11AJ577jmuvfZaZs2axWuvvcZTTz3FihUrOOeccxg/fjzTp0/nm9/85ho3YvrsZz9LdXU17733HmPHjmXo0KFrrG/MmDFMnz6dyspKrrvuOhYuXAjABx98wAEHHMDzzz/PIYccwi233LJWrMcddxzTpk3j+eefp2/fvtx6660ttYnW4C4pM7PkrLPO4sknn6RTp0706tWrwSHJ99tvP3r27AlA//79mTt3Lt26deOll15aNTz6ypUr2X777ddo/7jjjmPcuHE888wzq45Yal133XXce++9AMybN4/Zs2ezzTbb0KlTJ7761a8C2ZDpkyZNWivul156if/+7/9m0aJFLF26lEGDBrXshkmcMMxso7XHHntwzz33rJq+8cYbeeedd6ioqGCnnXbi+uuvX2vnO3ny5FVDmMPqYcwjgj322IMpU6Y0uL4TTzyRAQMGMGzYMDbZZHUHz+TJk3n44YeZMmUKXbt2ZeDAgSxfvhyAjh07kt1eaM0h00sNHz6c++67j7322ovbbruNyZMnr9P2aIq7pMxso3XYYYexfPlybrrpplVltf3/DQ1J3pBdd92V6urqVQljxYoVzJw5c406vXr14rLLLuM73/nOGuWLFy+me/fudO3alb///e9MnTq1Wa9jyZIlbL/99qxYsYLf/e53zVq2OXyEYWZtR5duTV7Z1Oz2GiGJ++67j/POO48rr7ySHj16sPnmm3PFFVfw9a9/vd4hyRvSqVMnxo8fz3e/+10WL15MTU0N5557Lnvsscca9b71rW+ttezgwYMZNWoUffv2Zdddd+WAAw5o1su89NJL2X///enRowf7779/YffYUO3Z/RZvWBoDfBVYEBGfq2f++cDJaXJToC/QIyLelTQXWAKsBGoioiLPOisqKqKysrLpitb6Hhy5+nLJPM9to/Dyyy/Tt2/fcoex0ahve0uanncfW2SX1G3A4IZmRsRVke7ER3a/7r/Gmrdh/WKan+uFmJlZsYq8RevjQN77cJ8EjC0qFjMzW39lP+ktqSvZkcg9JcUBPCRpuqQR5YnMzFpDUd3itqaW2M5lTxjAUcBTdbqjDo6IfYAvAWdJOqShhSWNkFQpqbK6urroWM2sBXXu3JmFCxc6aRQsIli4cCGdO3der3bawlVSQ6nTHRUR89PfBZLuBfYDHq9v4YgYDYyG7KR3saGaWUvq2bMnVVVV+Mte8Tp37rzqx4brqqwJQ9JWwKHAKSVlmwObRMSS9PxI4JIyhWhmBerYsSN9+vQpdxiWU2EJQ9JYYCCwraQq4CKgI0BEjErVjgUeiojSX8NsB9ybftm4KXBnRDxQVJxmZpZPYQkjIk7KUec2sstvS8teA/YqJiozM1tXbeGkt5mZtQNOGGZmlosThpmZ5eKEYWZmuThhmJlZLk4YZmaWixOGmZnl4oRhZma5OGGYmVkuThhmZpaLE4aZmeXihGFmZrk4YZiZWS5OGGZmlosThpmZ5eKEYWZmuThhmJlZLoUlDEljJC2Q9FID8wdKWixpRnr8pGTeYEmvSJoj6YKiYjQzs/yKPMK4DRjcRJ0nIqJ/elwCIKkDcCPwJWB34CRJuxcYp5mZ5VBYwoiIx4F312HR/YA5EfFaRPwLGAcMadHgzMys2cp9DuNASc9L+oukPVLZDsC8kjpVqaxekkZIqpRUWV1dXWSsZmYbtXImjL8BvSJiL+B64L51aSQiRkdERURU9OjRo0UDNDOz1cqWMCLi/YhYmp5PBDpK2haYD+xYUrVnKjMzszIqW8KQ9ElJSs/3S7EsBKYBu0jqI6kTMBSYUK44zcwss2lRDUsaCwwEtpVUBVwEdASIiFHA8cC3JdUAy4ChERFAjaSzgQeBDsCYiJhZVJxmZpZPYQkjIk5qYv4NwA0NzJsITCwiLjMzWzflvkrKzMzaCScMMzPLxQnDzMxyccIwM7NcnDDMzCwXJwwzM8vFCcPMzHJxwjAzs1ycMMzMLBcnDDMzy8UJw8zMcnHCMDOzXJwwzMwsFycMMzPLxQnDzMxyccIwM7NcnDDMzCyXwhKGpDGSFkh6qYH5J0t6QdKLkp6WtFfJvLmpfIakyqJiNDOz/Io8wrgNGNzI/NeBQyNiT+BSYHSd+V+MiP4RUVFQfGZm1gxF3tP7cUm9G5n/dMnkVKBnUbGYmdn6ayvnME4H/lIyHcBDkqZLGtHYgpJGSKqUVFldXV1okGZmG7PCjjDykvRFsoRxcEnxwRExX9K/AZMk/T0iHq9v+YgYTerOqqioiMIDNjPbSJX1CENSP+BXwJCIWFhbHhHz098FwL3AfuWJ0MzMapUtYUjaCfgDcGpEvFpSvrmkLWufA0cC9V5pZWZmraewLilJY4GBwLaSqoCLgI4AETEK+AmwDfBLSQA16Yqo7YB7U9mmwJ0R8UBRcZqZWT5FXiV1UhPzzwDOqKf8NWCvtZcwM7NyaitXSZmZWRvnhGFmZrk4YZiZWS65Eoakg/KUmZnZhivvEcb1OcvMzGwD1ehVUpIOBD4P9JD0/ZJZnwA6FBmYmZm1LU1dVtsJ2CLV27Kk/H3g+KKCMjOztqfRhBERfwX+Kum2iHijlWIyM7M2KO8P9zaTNBroXbpMRBxWRFBmZtb25E0YvwdGkQ0UuLK4cMzMrK3KmzBqIuKmQiMxM7M2Le9ltfdL+o6k7SVtXfsoNDIzM2tT8h5hDEt/zy8pC+DTLRuOmZm1VbkSRkT0KToQMzNr23IlDEmn1VceEb9t2XDMzKytytsltW/J887AvwN/A5wwzMw2Enm7pM4pnZbUDRhXSERmZtYmrevw5h8ATZ7XkDRG0gJJ9d6TW5nrJM2R9IKkfUrmDZM0Oz2G1be8mZm1nrznMO4nuyoKskEH+wJ351j0NuAGGu66+hKwS3rsD9wE7J8u2b0IqEjrnS5pQkS8lydeMzNreXnPYVxd8rwGeCMiqppaKCIel9S7kSpDgN9GRABTJXWTtD0wEJgUEe8CSJoEDAbG5ozXzMxaWN5zGH+VtB2rT37PbqH17wDMK5muSmUNla9F0ghgBMBOO+3UQmG1AY9fBcsWZc+7dINDzm+8fhnXccOjs1m8bAUAW3XpyNmH7bJWnefmLWLin2cB8OW3FrF3S8dW0PYqfW2l1nidDay72cuWmPLWSh7tcdpa9fNs64ZMue0ClNYVXbpx4PDL632deda3PnFY+5W3S+oE4CpgMiDgeknnR8T4AmPLJSJGA6MBKioqoonq7ceyRTDosuz5gyPb9DoWL1vByK/sDsBlKSnU9dGKlavqTL0px3BkzY2toO1V+tpKrfE6G1h3s5ctoZvOrHeb5tnWDdGyRRzw7VEATL3pzDXmNdRuc8ttw5a3S2oksG9ELACQ1AN4GFjfhDEf2LFkumcqm0/WLVVaPnk912VmZush71VSm9Qmi2RhM5ZtzATgtHS11AHA4oh4C3gQOFJSd0ndgSNTmZmZlUneI4wHJD3I6pPOJwITm1pI0liyI4VtJVWRXfnUESAiRqU2vgzMAT4E/l+a966kS4FpqalLak+Am5lZeTR1T++dge0i4nxJxwEHp1lTgN811XhEnNTE/ADOamDeGGBMU+swM7PW0dQRxrXAhQAR8QfgDwCS9kzzjio0OjMzazOaOg+xXUS8WLcwlfUuJCIzM2uTmkoY3RqZ16UlAzEzs7atqYRRKek/6hZKOgOYXkxIZmbWFjV1DuNc4F5JJ7M6QVQAnYBjiwzMzMzalkYTRkS8DXxe0heBz6XiP0fEo4VHZmZmbUresaQeAx4rOBYzM2vDWuLX2mZmthFwwjAzs1ycMMzMLBcnDDMzy8UJw8zMcnHCMDOzXJwwzMwsFycMMzPLxQnDzMxyccIwM7NcCk0YkgZLekXSHEkX1DP/Gkkz0uNVSYtK5q0smTehyDjNzKxpee/p3WySOgA3AkcAVcA0SRMiYlZtnYg4r6T+OcDeJU0si4j+RcVnZmbNU+QRxn7AnIh4LSL+BYwDhjRS/yRgbIHxmJnZeigyYewAzCuZrkpla5HUC+gDlA6b3llSpaSpko5paCWSRqR6ldXV1S0Rt5mZ1aOtnPQeCoyPiJUlZb0iogL4BnCtpM/Ut2BEjI6Iioio6NGjR2vEama2USoyYcwHdiyZ7pnK6jOUOt1RETE//X0NmMya5zfMzKyVFZkwpgG7SOojqRNZUljraidJuwHdgSklZd0lbZaebwscBMyqu6yZmbWewq6SiogaSWcDDwIdgDERMVPSJUBlRNQmj6HAuIiIksX7AjdL+pgsqV1eenWVmZm1vsISBkBETAQm1in7SZ3pi+tZ7mlgzyJjMzOz5mkrJ73NzKyNc8IwM7NcnDDMzCwXJwwzM8vFCcPMzHJxwjAzs1ycMMzMLBcnDDMzy8UJw8zMcnHCMDOzXJwwzMwsFycMMzPLxQnDzMxyccIwM7NcnDDMzCwXJwwzM8vFCcPMzHIpNGFIGizpFUlzJF1Qz/zhkqolzUiPM0rmDZM0Oz2GFRmnmZk1rbBbtErqANwIHAFUAdMkTajn3tx3RcTZdZbdGrgIqAACmJ6Wfa+oeM3MrHFFHmHsB8yJiNci4l/AOGBIzmUHAZMi4t2UJCYBgwuK08zMcigyYewAzCuZrkpldX1N0guSxkvasZnLImmEpEpJldXV1S0Rt5mZ1aPcJ73vB3pHRD+yo4jfNLeBiBgdERURUdGjR48WD9DMzDJFJoz5wI4l0z1T2SoRsTAiPkqTvwIG5F3WzMxaV5EJYxqwi6Q+kjoBQ4EJpRUkbV8yeTTwcnr+IHCkpO6SugNHpjIzMyuTwq6SiogaSWeT7eg7AGMiYqakS4DKiJgAfFfS0UAN8C4wPC37rqRLyZIOwCUR8W5RsZqZWdMKSxgAETERmFin7Cclzy8ELmxg2THAmCLjMzOz/Mp90tvMzNoJJwwzM8vFCcPMzHJxwjAzs1ycMMzMLBcnDDMzy8UJw8zMcnHCMDOzXJwwzMwsFycMMzPLxQnDzMxyccIwM7NcnDDMzCwXJwwzM8vFCcPMzHJxwjAzs1ycMMzMLJdCE4akwZJekTRH0gX1zP++pFmSXpD0iKReJfNWSpqRHhPqLmtmZq2rsFu0SuoA3AgcAVQB0yRNiIhZJdWeAyoi4kNJ3wauBE5M85ZFRP+i4jMzs+Yp8ghjP2BORLwWEf8CxgFDSitExGMR8WGanAr0LDAeMzNbD0UmjB2AeSXTVamsIacDfymZ7iypUtJUScc0tJCkEaleZXV19fpFbGZmDSqsS6o5JJ0CVACHlhT3ioj5kj4NPCrpxYj4R91lI2I0MBqgoqIiWiVgM7ONUJFHGPOBHUume6ayNUg6HBgJHB0RH9WWR8T89Pc1YDKwd4GxmplZE4pMGNOAXST1kdQJGAqscbWTpL2Bm8mSxYKS8u6SNkvPtwUOAkpPlpuZWSsrrEsqImoknQ08CHQAxkTETEmXAJURMQG4Cti97mdjAAAJWElEQVQC+L0kgH9GxNFAX+BmSR+TJbXL61xdZWZmrazQcxgRMRGYWKfsJyXPD29guaeBPYuMzczMmse/9DYzs1ycMMzMLBcnDDMzy8UJw8zMcnHCMDOzXJwwzMwsFycMMzPLxQnDzMxyccIwM7NcnDDMzCwXJwwzM8vFCcPMzHJxwjAzs1ycMMzMLBcnDDMzy8UJw8zMcnHCMDOzXApNGJIGS3pF0hxJF9QzfzNJd6X5z0jqXTLvwlT+iqRBRcZpZmZNKyxhSOoA3Ah8CdgdOEnS7nWqnQ68FxE7A9cAV6RldweGAnsAg4FfpvbMzKxMijzC2A+YExGvRcS/gHHAkDp1hgC/Sc/HA/8uSal8XER8FBGvA3NSe2ZmViaKiGIalo4HBkfEGWn6VGD/iDi7pM5LqU5Vmv4HsD9wMTA1Iu5I5bcCf4mI8fWsZwQwIk3uCryyjiFvC7yzjsuWW3uNvb3GDY69XBx7y+sVET3yVNy06EiKFhGjgdHr246kyoioaIGQWl17jb29xg2OvVwce3kV2SU1H9ixZLpnKqu3jqRNga2AhTmXNTOzVlRkwpgG7CKpj6ROZCexJ9SpMwEYlp4fDzwaWR/ZBGBouoqqD7AL8GyBsZqZWRMK65KKiBpJZwMPAh2AMRExU9IlQGVETABuBW6XNAd4lyypkOrdDcwCaoCzImJlUbEm692tVUbtNfb2Gjc49nJx7GVU2ElvMzPbsPiX3mZmlosThpmZ5bLRJgxJW0uaJGl2+tu9kbqfkFQl6YbWjLEheWKX1EvS3yTNkDRT0pnliLVOTHni7i9pSor5BUknliPWuvJ+XiQ9IGmRpD+1doz1xLLOQ/OUW47YD0mf75r0m682IUfc35c0K322H5HUqxxxrquNNmEAFwCPRMQuwCNpuiGXAo+3SlT55In9LeDAiOhP9mPICyR9qhVjrE+euD8ETouI2mFhrpXUrRVjbEjez8tVwKmtFlUD1mdonnLLGfs/geHAna0bXcNyxv0cUBER/chGt7iydaNcPxtzwigdluQ3wDH1VZI0ANgOeKiV4sqjydgj4l8R8VGa3Iy28V7nifvViJidnr8JLABy/Qq1YLk+LxHxCLCktYJqxPoMzVNuTcYeEXMj4gXg43IE2IA8cT8WER+myalkvzFrN9rCTqRctouIt9Lz/yNLCmuQtAnwM+AHrRlYDk3GDiBpR0kvAPOAK9IOuJxyxV1L0n5AJ+AfRQeWQ7NibwN2IHvfa1WlsnrrREQNsBjYplWia1ye2Nui5sZ9OvCXQiNqYe1+aJDGSHoY+GQ9s0aWTkRESKrv+uLvABMjoqq1v3i1QOxExDygX+qKuk/S+Ih4u+WjXa0l4k7tbA/cDgyLiFb5FtlSsZs1RdIpQAVwaLljaY4NOmFExOENzZP0tqTtI+KttHNaUE+1A4EvSPoOsAXQSdLSiGjsfEeLaIHYS9t6Mw30+AWyrofCtETckj4B/BkYGRFTCwp1LS25zduA5gzNU1VnaJ5ya69DA+WKW9LhZF9CDi3pNm4XNuYuqdJhSYYBf6xbISJOjoidIqI3WbfUb1sjWeTQZOySekrqkp53Bw5m3UfybSl54u4E3Eu2rQtNbs3UZOxtzPoMzVNueWJvi5qMW9LewM3A0RHR1r90rC0iNsoHWV/tI8Bs4GFg61ReAfyqnvrDgRvKHXfe2IEjgBeA59PfEe0k7lOAFcCMkkf/9hB7mn4CqAaWkfVhDypjzF8GXiU7BzQylV1CtrMC6Az8nux+M88Cny73dm5G7Pum7fsB2VHRzHLHnDPuh4G3Sz7bE8odc3MeHhrEzMxy2Zi7pMzMrBmcMMzMLBcnDDMzy8UJw8zMcnHCMDOzXJwwrE2S1EPSk5JeknRMSfkfmxpEMY3QO65O2WRJFSXTvdOPGWun95P0eBpp9DlJv5LUtU4bA9vCKLTlkEYR/nK547DycsKwtuokYBTZgG7nAkg6CnguGhkTS1JfslsCf0HS5nlWJGk7st8j/Cgido2IvYEHgC3X7yXkk35l3db1J/uNgW3EnDCsrVoBdCUbaXdl2qmeS9PDQZ9ENgbVQ6w9OmtDzgJ+ExFTagsiotFxtyRdLOk3kp6Q9Iak4yRdKenFdE+Mjqne3JLyZyXtnMpvkzRK0jPAlcrut3Ffuk/CVEn9JG2Slu9Wst7ZkrZLR2D3SJqWHgc1M64Bkv4qabqkB9NwJ7VHYlekWF+V9IX0q+VLgBPT0VubuEeJtT4nDGur7iTb4U8C/pdsIMjbY/XQ0A05kWxY6bFkySOPzwHT1yHGzwCHAUcDdwCPRcSeZL/y/kpJvcWp/Abg2pLynsDnI+L7wE/Jjp76Af9FNjTKx2RDkBwLIGl/4I2UyH4BXBMR+wJfA36VN66UNK4Hjo+IAcAY4LKS5TeNiNoju4siG6r7J8BdEdE/Iu5ah21lG4D2cChsG6GIWEza6aaxsC4AjpV0C9Ad+FnpEUGqVwG8ExH/lDQfGCNp64h4F6hvSIP1HebgLxGxQtKLZN1gD6TyF4HeJfXGlvy9pqT89xGxMj0/mGzHT0Q8KmmbNAjjXWQ761+TjU1Uu7M+HNhdq0dR/oSkLXLGtStZkpyUlu9AdsOtWn9If6fXeR22kXPCsPbgx2TfgE8CniQbcfcPwKA69U4CdpM0N01/gmwnfAvZeEOlt1XdGngnPZ8JDKD5Awp+BBARH0taEavH2fmYNf+3ooHnH+RYxxRgZ0k9yG7a9D+pfBPggIhYXlo5JYCm4hLZ2EsHNva6gJV4H2El3CVlbZqkXYCeETGZ7JzGx2Q73S516m0CnADsGRG9IxtheAiru6UmA6do9VfyYcBj6fkNwLDU5VPb3nHpZHhLOLHk75QG6jwBnJzWPZDsSOn9tLO/F/g58HJE1A4//hBwTkm8/ZsRzytAD0kHpmU7StqjiWWW0EoXAVjb5YRhbd1lrL6B0Vjg22TDSP+iTr0vAPPrXEH1OFm3zfbAaLKd3vOSnie7v8nVAOmcwFDg6nRZ7ctkRy8tdavV7srufPg94LwG6lwMDEj1Lmf1sOOQdUOdwuruKIDvAhXpJPks4My8waRzEscDV6RtMQP4fBOLPUa2LX3SeyPm0WrNCpS6xyoi4p2m6pq1dT7CMDOzXHyEYWZmufgIw8zMcnHCMDOzXJwwzMwsFycMMzPLxQnDzMxy+f8rngF5OhLVCwAAAABJRU5ErkJggg==\n",
      "text/plain": [
       "<Figure size 432x288 with 1 Axes>"
      ]
     },
     "metadata": {
      "needs_background": "light"
     },
     "output_type": "display_data"
    }
   ],
   "source": [
    "\n",
    "l1 = genemania_df['mean']\n",
    "l2 = regnet_df['mean']\n",
    "\n",
    "fig, ax = plt.subplots()\n",
    "n1, bins1, patches1 = ax.hist(l1, range=(-.4, .25), bins=100, label=\"Regnet\", \n",
    "                              density=0, alpha=0.55, histtype='step')\n",
    "n1, bins1, patches1 = ax.hist(l2, range=(-.4, .25), bins=100, label=\"GeneMania\", \n",
    "                              density=0, alpha=0.55, histtype='step')\n",
    "\n",
    "\n",
    "fig, ax = plt.subplots()\n",
    "n1, bins1, patches1 = ax.hist(l1, range=(-.4, .25), bins=100, label=\"Regnet\", \n",
    "                              density=0, alpha=0.55, histtype='step')\n",
    "n1, bins1, patches1 = ax.hist(l2, range=(-.4, .25), bins=100, label=\"GeneMania\", \n",
    "                              density=0, alpha=0.55, histtype='step')\n",
    "\n",
    "plt.title(\"First Degree Neighbors vs Full Gene Set\")\n",
    "plt.ylabel(\"Count\")\n",
    "plt.xlabel(\"% AUC Improvement\")\n",
    "\n",
    "plt.legend()\n",
    "plt.show()"
   ]
  },
  {
   "cell_type": "code",
   "execution_count": null,
   "metadata": {},
   "outputs": [],
   "source": []
  },
  {
   "cell_type": "code",
   "execution_count": null,
   "metadata": {},
   "outputs": [],
   "source": []
  }
 ],
 "metadata": {
  "kernelspec": {
   "display_name": "Python 3",
   "language": "python",
   "name": "python3"
  },
  "language_info": {
   "codemirror_mode": {
    "name": "ipython",
    "version": 3
   },
   "file_extension": ".py",
   "mimetype": "text/x-python",
   "name": "python",
   "nbconvert_exporter": "python",
   "pygments_lexer": "ipython3",
   "version": "3.5.2"
  }
 },
 "nbformat": 4,
 "nbformat_minor": 2
}<|MERGE_RESOLUTION|>--- conflicted
+++ resolved
@@ -2,11 +2,7 @@
  "cells": [
   {
    "cell_type": "code",
-<<<<<<< HEAD
-   "execution_count": 22,
-=======
    "execution_count": 24,
->>>>>>> daa11023
    "metadata": {
     "scrolled": true
    },
@@ -41,32 +37,7 @@
   },
   {
    "cell_type": "code",
-<<<<<<< HEAD
-   "execution_count": 50,
-   "metadata": {},
-   "outputs": [
-    {
-     "name": "stdout",
-     "output_type": "stream",
-     "text": [
-      "Torrent name: regnet.pkl, Size: 8.81MB\n",
-      "Torrent name: genemania.pkl, Size: 9.61MB\n",
-      "Checking for pieces on disk: |██████████████████████████████████████████████████| 100.0% \n",
-      "Found 294 finished pieces out of 294 total pieces.\n",
-      "Found dataset at /Users/martinweiss/.academictorrents-datastore/genemania.pkl\n"
-     ]
-    }
-   ],
-   "source": [
-    "graphs = {\"regnet\": RegNetGraph(), \"genemania\": GeneManiaGraph()}\n"
-   ]
-  },
-  {
-   "cell_type": "code",
-   "execution_count": 52,
-=======
    "execution_count": 32,
->>>>>>> daa11023
    "metadata": {},
    "outputs": [
     {
@@ -88,11 +59,7 @@
   },
   {
    "cell_type": "code",
-<<<<<<< HEAD
-   "execution_count": null,
-=======
    "execution_count": 33,
->>>>>>> daa11023
    "metadata": {},
    "outputs": [],
    "source": [
