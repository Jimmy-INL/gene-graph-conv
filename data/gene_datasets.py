--- conflicted
+++ resolved
@@ -69,14 +69,6 @@
 def get_high_var_genes(df):
     return df.var().sort_values()[-5000:]
 
-<<<<<<< HEAD
-def get_neighbors(df):
-    import pdb; pdb.set_trace()
-
-class TCGAInference(GeneDataset):
-    """TCGA Dataset. We predict tissue."""
-    def __init__(self, data_dir='/data/lisa/data/genomics/TCGA/', data_file='TCGA_tissue_ppi.hdf5', **kwargs):
-=======
 
 def get_neighbors(df):
     import pdb; pdb.set_trace()
@@ -86,7 +78,6 @@
     """TCGA Dataset. We predict tissue."""
     def __init__(self, data_dir='/data/lisa/data/genomics/TCGA/', data_file='TCGA_tissue_ppi.hdf5', gene_to_infer=None, **kwargs):
         self.gene_to_infer = gene_to_infer
->>>>>>> 1d562ccc
         super(TCGAInference, self).__init__(data_dir=data_dir, data_file=data_file, name='TCGAInference', **kwargs)
 
     def load_data(self):
@@ -101,16 +92,6 @@
         self.nb_class = self.nb_class if self.nb_class is not None else len(self.labels[0])
         self.label_name = self.labels.attrs
 
-<<<<<<< HEAD
-        # determine the variance in gene expression for each gene
-        candidates = get_high_var_genes(self.df)
-
-        # Make there be one set of labels which is the expression value of the target gene
-        self.candidate_names = candidates.index.values.tolist()
-        self.gene_to_infer = self.candidate_names[-4800]
-
-=======
->>>>>>> 1d562ccc
         self.labels = [1 if x > self.df[self.gene_to_infer].mean() else 0 for x in self.df[self.gene_to_infer]]
         self.df = self.df.drop(self.gene_to_infer, axis=1)
         self.data = self.df.values
