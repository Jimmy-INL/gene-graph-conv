--- conflicted
+++ resolved
@@ -14,20 +14,11 @@
 
 
 def symbol_map(gene_symbols):
-<<<<<<< HEAD
     # This gene code map was generated on February 18th, 2019
     # at this URL: https://www.genenames.org/cgi-bin/download/custom?col=gd_app_sym&col=gd_prev_sym&status=Approved&status=Entry%20Withdrawn&hgnc_dbtag=on&order_by=gd_app_sym_sort&format=text&submit=submit
     # it enables us to map the gene names to the newest version of the gene labels
     filename = os.path.join(os.path.dirname(__file__), '..', 'genenames_code_map_Feb2019.txt')
     with open(filename) as csv_file:
-=======
-    """
-    This gene code map was generated on February 18th, 2019
-    at this URL: https://www.genenames.org/cgi-bin/download/custom?col=gd_app_sym&col=gd_prev_sym&status=Approved&status=Entry%20Withdrawn&hgnc_dbtag=on&order_by=gd_app_sym_sort&format=text&submit=submit
-    it enables us to map the gene names to the newest version of the gene labels
-    """
-    with open('../genenames_code_map_Feb2019.txt') as csv_file:
->>>>>>> 8572a498
         csv_reader = csv.reader(csv_file, delimiter='\t')
         x = {row[0]: row[1] for row in csv_reader}
 
