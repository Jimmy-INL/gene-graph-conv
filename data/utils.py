import os
import csv
import pickle
from gtfparse import read_gtf
import random


def record_result(results, experiment, filename):
    results = results.append(experiment, ignore_index=True)
    results_dir = "/".join(filename.split('/')[0:-1])

    if not os.path.isdir(results_dir):
        os.makedirs(results_dir)
    pickle.dump(results, open(filename, "wb"))
    return results

<<<<<<< HEAD

def symbol_map(gene_symbols):
    """
    This gene code map was generated on February 18th, 2019
    at this URL: https://www.genenames.org/cgi-bin/download/custom?col=gd_app_sym&col=gd_prev_sym&status=Approved&status=Entry%20Withdrawn&hgnc_dbtag=on&order_by=gd_app_sym_sort&format=text&submit=submit
    it enables us to map the gene names to the newest version of the gene labels
    """
    filename = os.path.join(os.path.dirname(__file__), '..', 'genenames_code_map_Feb2019.txt')
    with open(filename) as csv_file:
        csv_reader = csv.reader(csv_file, delimiter='\t')
        x = {row[0]: row[1] for row in csv_reader}

        map = {}
        for key, val in x.items():
            for v in val.split(", "):
                if key not in gene_symbols:
                    map[v] = key
    return map


def ncbi_to_hugo_map(gene_symbols, datastore="./data"):
    with open(datastore + '/graphs/enterez_NCBI_to_hugo_gene_symbol_march_2019.txt') as csv_file:
        next(csv_file)  # Skip first line
        csv_reader = csv.reader(csv_file, delimiter='\t')
        x = {int(row[1]): row[0] for row in csv_reader if row[1] != ""}

        map = {}
        for key, val in x.items():
            map[key] = val
    return map


def ensg_to_hugo_map(datastore="./data"):
    with open(datastore + "/datastore/ensembl_map.txt") as csv_file:
        next(csv_file)  # Skip first line
        csv_reader = csv.reader(csv_file, delimiter='\t')
        ensmap = {row[1]: row[0] for row in csv_reader if row[0] != ""}

    return ensmap


def ensp_to_hugo_map(datastore="./data"):
    """
    You should download the file Homo_sapiens.GRCh38.95.gtf from :
    ftp://ftp.ensembl.org/pub/release-95/gtf/homo_sapiens/Homo_sapiens.GRCh38.95.gtf.gz

    Store the file in datastore
    """
    savefile = datastore + "/datastore/ensp_ensg_df.pkl"

    # If df is already stored, return the corresponding dictionary
    if os.path.isfile(savefile):
        f = open(savefile, 'rb')
        df = pickle.load(f)
        f.close()
    else:
        df = read_gtf(datastore + "/datastore/Homo_sapiens.GRCh38.95.gtf")
        df = df[df['protein_id'] != ''][['gene_id', 'protein_id']].drop_duplicates()
        df.to_pickle(savefile)

    # ENSG to hugo map
    with open(datastore + "/datastore/ensembl_map.txt") as csv_file:
        next(csv_file)  # Skip first line
        csv_reader = csv.reader(csv_file, delimiter='\t')
        ensg_map = {row[1]: row[0] for row in csv_reader if row[0] != ""}

    # ENSP to hugo map
    ensmap = {}
    for index, row in df.iterrows():
        if row['gene_id'] in ensg_map.keys():
            ensmap[row['protein_id']] = ensg_map[row['gene_id']]

    return ensmap


def randmap(nodelist, seed=0):
    """
    :param nodelist: nx_graph.nodes
    :return: permutation map on the set of nodes of the graph
    """
    nodes = list(nodelist)
    randnodes = nodes.copy()
    random.seed(seed)
    random.shuffle(randnodes)
    return dict(zip(nodes, randnodes))
=======
def get_file_separator(filename):
    separators = {'.tsv' : '\t', '.txt': '\t', '.csv': ','}
    sep = separators[os.path.splitext(filename.replace('.gz', ''))[-1]]
    return sep
>>>>>>> 66ea924c
<|MERGE_RESOLUTION|>--- conflicted
+++ resolved
@@ -13,8 +13,6 @@
         os.makedirs(results_dir)
     pickle.dump(results, open(filename, "wb"))
     return results
-
-<<<<<<< HEAD
 
 def symbol_map(gene_symbols):
     """
@@ -100,9 +98,8 @@
     random.seed(seed)
     random.shuffle(randnodes)
     return dict(zip(nodes, randnodes))
-=======
+
 def get_file_separator(filename):
     separators = {'.tsv' : '\t', '.txt': '\t', '.csv': ','}
     sep = separators[os.path.splitext(filename.replace('.gz', ''))[-1]]
     return sep
->>>>>>> 66ea924c
