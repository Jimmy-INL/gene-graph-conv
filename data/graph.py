import numpy as np
import h5py
import percolate
import random
import logging
import networkx as nx
import gene_datasets
import pandas as pd
import itertools

class Graph(object):
<<<<<<< HEAD
    def __init__(self):
        pass
=======
    def __init__(self, opt, dataset):

#        if opt.graph == "random":
#            self.load_random_adjacency(nb_nodes=dataset.nb_nodes, approx_nb_edges=opt.approx_nb_edges, scale_free=opt.scale_free)
#        elif opt.dataset == "percolate" or opt.dataset == "percolate-plus":
#            self.generate_percolate(opt)
#        elif opt.graph is not None:
#            self.load_graph(get_path(opt.graph))
        self.merge_data_and_graph(dataset, is_random_graph=opt.graph == "random")
>>>>>>> 41913ce8

    def merge_data_and_graph(self, dataset, is_random_graph):
        if not is_random_graph:
            intersection = np.intersect1d(self.node_names, dataset.node_names)
            dataset.df = dataset.df[intersection]
            dataset.data = dataset.df.as_matrix()
            self.df = self.df[intersection].filter(items=intersection, axis='index')
            self.adj = self.df.as_matrix()
        else:
            self.adj = self.df.as_matrix()

    def load_random_adjacency(self, nb_nodes, approx_nb_edges, scale_free=True):
        nodes = np.arange(nb_nodes)

        # roughly nb_edges edges (sorry, it's not exact, but heh)
        if scale_free:
            # Read: https://en.wikipedia.org/wiki/Scale-free_network
            # There is a bunch of bells and swittle, but after a few handwavy tests, the defaults parameters seems okay.
            edges = np.array(nx.scale_free_graph(nb_nodes).edges())
        else:
            edges = np.array([(i, ((((i + np.random.randint(nb_nodes - 1)) % nb_nodes) + 1) % nb_nodes))
                             for i in [np.random.randint(nb_nodes) for i in range(approx_nb_edges)]])

        # Adding self loop.
        edges = np.concatenate((edges, np.array([(i, i) for i in nodes])))

        # adjacent matrix
        A = np.zeros((nb_nodes, nb_nodes))
        A[edges[:, 0], edges[:, 1]] = 1.
        A[edges[:, 1], edges[:, 0]] = 1.
        self.adj = A
        self.df = pd.DataFrame(np.array(self.adj))
        self.node_names = list(range(nb_nodes))

    def load_graph(self, path):
        f = h5py.File(path, 'r')
        self.adj = np.array(f['graph_data']).astype('float32')
        self.node_names = np.array(f['gene_names'])
        self.df = pd.DataFrame(np.array(self.adj))
        self.df.columns = self.node_names
        self.df.index = self.node_names

    def generate_percolate(self, opt):
        self.nb_class = 2
        self.size_x = opt.size_perc
        self.size_y = opt.size_perc
        self.num_samples = opt.nb_examples
        self.extra_cn = opt.extra_cn  # uninformative connected layers of nodes
        self.disconnected = opt.disconnected  # number of nodes to disconnect
        size_x = self.size_x
        size_y = self.size_y
        prob = 0.562
        num_samples = self.num_samples
        extra_cn = self.extra_cn
        disconnected = self.disconnected

        if self.extra_cn != 0:
            if self.size_x != self.size_y:
                print "Not designed to add extra nodes with non-square graphs"

        np.random.seed(0)
        random.seed(0)

        expression_data = []
        labels_data = []
        for i in range(num_samples):
            if i % 10 == 0:
                logging.info("."),
            perc = False
            if i % 2 == 0:  # generate positive example
                perc = False
                while perc is False:
                    G, T, perc, dens, nio = percolate.sq2d_lattice_percolation_simple(size_x, size_y, prob=prob,
                                                                                      extra_cn=extra_cn, disconnected=disconnected)
                attrs = nx.get_node_attributes(G, 'value')
                features = np.zeros((len(attrs),), dtype='float32')
                for j, node in enumerate(nio):
                    features[j] = attrs[node]
                expression_data.append(features)
                labels_data.append(1)

            else:  # generate negative example
                perc = True
                while perc is True:
                    G, T, perc, dens, nio = percolate.sq2d_lattice_percolation_simple(size_x, size_y, prob=prob,
                                                                                      extra_cn=extra_cn, disconnected=disconnected)
                attrs = nx.get_node_attributes(G, 'value')
                features = np.zeros((len(attrs),), dtype='float32')
                for j, node in enumerate(nio):
                    features[j] = attrs[node]
                expression_data.append(features)
                labels_data.append(0)
        adj = nx.adjacency_matrix(G, nodelist=nio).todense()
        expression_data = np.asarray(expression_data)
        labels_data = np.asarray(labels_data)

        self.nio = nio
        self.adj = adj
        self.data = expression_data
        self.labels = labels_data
        self.node_names = range(0, self.data.shape[1])
        self.nb_class = 2


def get_path(graph):
    if graph == "kegg":
        return "/data/lisa/data/genomics/graph/kegg.hdf5"
    elif graph == "trust":
        return "/data/lisa/data/genomics/graph/trust.hdf5"
    elif graph == "pathway":
        return "/data/lisa/data/genomics/graph/pathway_commons.hdf5"

    
class EcoliEcocycGraph():

    def __init__(self, opt=None):
        
        d = pd.read_csv("data/ecocyc-21.5-pathways.col", sep="\t", skiprows=40,header=None)
        d = d.set_index(0)
        del d[1]
        d = d.loc[:,:110] # filter gene ids
        
        # collect global names for nodes so all adj are aligned
        node_names = d.as_matrix().reshape(-1).astype(str)
        node_names = np.unique(node_names[node_names!= "nan"]) # nan removal
        
        #stores all subgraphs and their pathway names
        adjs = []
        adjs_name = []
        # for each pathway create a graph, add the edges and create a matrix
        for i, name in enumerate(d.index):
            G=nx.Graph()
            G.add_nodes_from(node_names)
            pathway_genes = np.unique(d.iloc[i].dropna().astype(str).as_matrix())
            for e1, e2 in itertools.product(pathway_genes, pathway_genes):
                G.add_edge(e1, e2)
            adj = nx.to_numpy_matrix(G)
            adjs.append(adj)
            adjs_name.append(name)
            
        #collapse all graphs to one graph
        adj = np.sum(adjs,axis=0)
        adj = np.clip(adj,0,1)
        
        self.adj = adj
        self.adjs = adjs
        self.adjs_name = adjs_name
        
        
        <|MERGE_RESOLUTION|>--- conflicted
+++ resolved
@@ -9,20 +9,8 @@
 import itertools
 
 class Graph(object):
-<<<<<<< HEAD
     def __init__(self):
         pass
-=======
-    def __init__(self, opt, dataset):
-
-#        if opt.graph == "random":
-#            self.load_random_adjacency(nb_nodes=dataset.nb_nodes, approx_nb_edges=opt.approx_nb_edges, scale_free=opt.scale_free)
-#        elif opt.dataset == "percolate" or opt.dataset == "percolate-plus":
-#            self.generate_percolate(opt)
-#        elif opt.graph is not None:
-#            self.load_graph(get_path(opt.graph))
-        self.merge_data_and_graph(dataset, is_random_graph=opt.graph == "random")
->>>>>>> 41913ce8
 
     def merge_data_and_graph(self, dataset, is_random_graph):
         if not is_random_graph:
@@ -135,20 +123,20 @@
     elif graph == "pathway":
         return "/data/lisa/data/genomics/graph/pathway_commons.hdf5"
 
-    
+
 class EcoliEcocycGraph():
 
     def __init__(self, opt=None):
-        
+
         d = pd.read_csv("data/ecocyc-21.5-pathways.col", sep="\t", skiprows=40,header=None)
         d = d.set_index(0)
         del d[1]
         d = d.loc[:,:110] # filter gene ids
-        
+
         # collect global names for nodes so all adj are aligned
         node_names = d.as_matrix().reshape(-1).astype(str)
         node_names = np.unique(node_names[node_names!= "nan"]) # nan removal
-        
+
         #stores all subgraphs and their pathway names
         adjs = []
         adjs_name = []
@@ -162,14 +150,11 @@
             adj = nx.to_numpy_matrix(G)
             adjs.append(adj)
             adjs_name.append(name)
-            
+
         #collapse all graphs to one graph
         adj = np.sum(adjs,axis=0)
         adj = np.clip(adj,0,1)
-        
+
         self.adj = adj
         self.adjs = adjs
-        self.adjs_name = adjs_name
-        
-        
-        +        self.adjs_name = adjs_name