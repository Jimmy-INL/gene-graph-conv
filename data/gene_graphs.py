--- conflicted
+++ resolved
@@ -56,40 +56,29 @@
 
 
 class RegNetGraph(GeneInteractionGraph):
-<<<<<<< HEAD
-    def __init__(self, at_hash="e109e087a8fc8aec45bae3a74a193922ce27fc58", **kwargs):
+    
+    def __init__(self, at_hash="e109e087a8fc8aec45bae3a74a193922ce27fc58", randomize=False, **kwargs):
         self.at_hash = at_hash
         self.datastore = datastore
+        self.randomize = randomize
         super(RegNetGraph, self).__init__(**kwargs)
-=======
-    def __init__(self, at_hash="e109e087a8fc8aec45bae3a74a193922ce27fc58", datastore="", randomize=False):
+
+    def load_data(self):
+        self.nx_graph = nx.OrderedGraph(
+            nx.readwrite.gpickle.read_gpickle(at.get(self.at_hash, datastore=self.datastore)))
+        # Randomize
+        if self.randomize:
+            self.nx_graph = nx.relabel.relabel_nodes(self.nx_graph, randmap(self.nx_graph.nodes))
+
+
+class GeneManiaGraph(GeneInteractionGraph):
+
+    def __init__(self, at_hash="5adbacb0b7ea663ac4a7758d39250a1bd28c5b40", randomize=False, **kwargs):
         self.at_hash = at_hash
         self.datastore = datastore
         self.randomize = randomize
-        super(RegNetGraph, self).__init__()
->>>>>>> 04fa30f6
-
-    def load_data(self):
-        self.nx_graph = nx.OrderedGraph(
-            nx.readwrite.gpickle.read_gpickle(at.get(self.at_hash, datastore=self.datastore)))
-        # Randomize
-        if self.randomize:
-            self.nx_graph = nx.relabel.relabel_nodes(self.nx_graph, randmap(self.nx_graph.nodes))
-
-
-class GeneManiaGraph(GeneInteractionGraph):
-<<<<<<< HEAD
-    def __init__(self, at_hash="5adbacb0b7ea663ac4a7758d39250a1bd28c5b40", **kwargs):
-        self.at_hash = at_hash
-        self.datastore = datastore
         super(GeneManiaGraph, self).__init__(**kwargs)
-=======
-    def __init__(self, at_hash="5adbacb0b7ea663ac4a7758d39250a1bd28c5b40", datastore="", randomize=False):
-        self.at_hash = at_hash
-        self.datastore = datastore
-        self.randomize = randomize
-        super(GeneManiaGraph, self).__init__()
->>>>>>> 04fa30f6
+
 
     def load_data(self):
         self.nx_graph = nx.OrderedGraph(
@@ -175,16 +164,10 @@
     More info on HumanNet V1 : http://www.functionalnet.org/humannet/about.html
     """
 
-<<<<<<< HEAD
-    def __init__(self, **kwargs):
+    def __init__(self, randomize=False, **kwargs):
         self.benchmark = self.datastore + "/graphs/HumanNet-XN.tsv"
+        self.randomize = randomize
         super(HumanNetV2Graph, self).__init__(**kwargs)
-=======
-    def __init__(self, randomize=False):
-        self.benchmark = "data/graphs/HumanNet-XN.tsv"
-        self.randomize = randomize
-        super(HumanNetV2Graph, self).__init__()
->>>>>>> 04fa30f6
 
     def load_data(self):
         edgelist = pd.read_csv(self.benchmark, header=None, sep="\t", skiprows=1).values[:, :2].tolist()
@@ -208,16 +191,10 @@
     graphs folder before instantiating this class
     """
 
-<<<<<<< HEAD
-    def __init__(self, filename='funcoup.pkl', **kwargs):
+    def __init__(self, filename='funcoup.pkl', randomize=False, **kwargs):
         self.filename = filename
+        self.randomize = randomize
         super(FunCoupGraph, self).__init__(**kwargs)
-=======
-    def __init__(self, filename='funcoup.pkl', randomize=False):
-        self.filename = filename
-        self.randomize = randomize
-        super(FunCoupGraph, self).__init__()
->>>>>>> 04fa30f6
 
     def load_data(self):
         dir_path = os.path.dirname(os.path.realpath(__file__))
@@ -258,24 +235,16 @@
     het.io
     """
 
-<<<<<<< HEAD
-    def __init__(self, graph_type='interaction', **kwargs):
-=======
-    def __init__(self, graph_type='interaction', randomize=False):
->>>>>>> 04fa30f6
+    def __init__(self, graph_type='interaction', randomize=False, **kwargs):
         name_to_edge = {'interaction': 'GiG', 'regulation': 'Gr>G', 'covariation': 'GcG',
                         'all': 'GiG|Gr>G|GcG'}
         assert graph_type in name_to_edge.keys()
         self.graph_type = graph_type
         self.edge = name_to_edge[graph_type]
         self.filename = 'hetio_{}_graph.pkl'.format(graph_type)
-<<<<<<< HEAD
+        self.randomize = randomize
         super(HetIOGraph, self).__init__(**kwargs)
-=======
-        self.randomize = randomize
-        super(HetIOGraph, self).__init__()
->>>>>>> 04fa30f6
-
+        
     def load_data(self):
         dir_path = self.datastore#os.path.dirname(os.path.realpath(__file__))
         self.location = os.path.join(dir_path, 'graphs/')
@@ -321,12 +290,8 @@
     Download link : https://string-db.org/cgi/download.pl?sessionId=qJO5wpaPqJC7&species_text=Homo+sapiens
     """
 
-<<<<<<< HEAD
-    def __init__(self, graph_type='all', **kwargs):
-=======
-    def __init__(self, graph_type='all', randomize=False):
+    def __init__(self, graph_type='all', randomize=False, **kwargs):
         self.proteinlinks = "data/graphs/9606.protein.links.detailed.v11.0.txt"
->>>>>>> 04fa30f6
         self.name_to_edge = {"neighborhood": "neighborhood",
                              "fusion": "fusion",
                              "cooccurence": "cooccurence",
@@ -337,12 +302,8 @@
                              "all": "combined_score"}
         assert graph_type in self.name_to_edge.keys()
         self.graph_type = graph_type
-<<<<<<< HEAD
+        self.randomize = randomize
         super(StringDBGraph, self).__init__(**kwargs)
-=======
-        self.randomize = randomize
-        super(StringDBGraph, self).__init__()
->>>>>>> 04fa30f6
 
     def load_data(self):
         print("Building StringDB Graph. It can take a while the first time...")
