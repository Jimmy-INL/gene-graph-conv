--- conflicted
+++ resolved
@@ -36,12 +36,8 @@
         csv_file = at.get(self.at_hash, datastore=self.datastore)
         hdf_file = csv_file.split(".gz")[0] + ".hdf5"
         if not os.path.isfile(hdf_file):
-<<<<<<< HEAD
-            print("Converting a CSV dataset of TCGA to HDF5. Please wait a minute, this only happens the first time you use the TCGA dataset.")
-=======
             print("We are converting a CSV dataset of TCGA to HDF5. Please wait a minute, this only happens the first "
                   "time you use the TCGA dataset.")
->>>>>>> 8c9e3d51
             df = pd.read_csv(csv_file, compression="gzip", sep="\t")
             df = df.set_index('Sample')
             df = df.transpose()
