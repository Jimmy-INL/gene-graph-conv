import numpy as np
from torch.utils.data import Dataset
from graph import Graph


class Dataset(Dataset):
    def __init__(self, name, opt, transform=None):

        self.name = name
        self.seed = opt.seed
        self.nb_class = 2 if opt.nb_class is None else opt.nb_class
        self.nb_examples = 1000 if opt.nb_examples is None else opt.nb_examples
        self.nb_nodes = opt.nb_nodes
        self.load_data()
<<<<<<< HEAD
=======
        self.set_graph(opt)
        self.transform = transform
>>>>>>> 3e203ac6

        if opt.graph is not None and opt.neighborhood is not 'all':
            self.set_graph(opt)
            import pdb; pdb.set_trace()
            self.adj = (self.adj > 0.).astype(float)
            self.nb_nodes = self.adj.shape[0]
        elif opt.graph is not None:
            self.set_graph(opt)
            self.adj = (self.adj > 0.).astype(float)
            self.nb_nodes = self.adj.shape[0]
        if opt.center:
            self.data = self.data - self.data.mean(axis=0)  # Ugly, to redo.

    def load_data(self):
        raise NotImplementedError()

    def labels_name(self, l):
        raise NotImplementedError()

    def set_graph(self, opt):
        self.graph = Graph(opt, self)
        self.adj = self.graph.adj
        self.node_names = self.graph.node_names
        try:
            self.labels = self.graph.labels
            self.data = self.graph.data
        except Exception as e:
            print e

    def __getitem__(self, idx):
        raise NotImplementedError()

    def __len__(self):
        return self.data.shape[0]

    def get_adj(self):
        return self.adj


class RandomDataset(Dataset):

    """
    A random dataset for debugging purposes
    """

    def __init__(self, opt):
        super(RandomDataset, self).__init__(name='RandomDataset', opt=opt)

    def load_data(self):
        np.random.seed(self.seed)

        # Generating the data
        self.data = np.random.randn(self.nb_examples, self.nb_nodes, 1)
        self.labels = (np.sum(self.data, axis=1) > 0.)[:, 0].astype(np.long)  # try to predict if the sum. is > than 0.

    def __getitem__(self, idx):
        sample = self.data[idx]
        sample = [sample, self.labels[idx]]

        if self.transform is not None:
            sample = self.transform(sample)

        return sample

    def labels_name(self, l):
        labels = {0: 'neg', 'neg': 0, 'pos': 1, 1: 'pos'}
        return labels[l]


class PercolateDataset(Dataset):

    """
    A random dataset where the goal if to find if we can percolate from one side of the graph to the other.
    """

    def __init__(self, opt):
        super(PercolateDataset, self).__init__(name='PercolateDataset', opt=opt)

    def load_data(self):
        return

    def __getitem__(self, idx):
        sample = self.data[idx]
        sample = np.expand_dims(sample, -1)  # Addin a dim for the channels\
        sample = [sample, self.labels[idx]]

        if self.transform is not None:
            sample = self.transform(sample)

        return sample

    def labels_name(self, l):
        labels = {0: 'neg', 'neg': 0, 'pos': 1, 1: 'pos'}
        return labels[l]<|MERGE_RESOLUTION|>--- conflicted
+++ resolved
@@ -12,11 +12,8 @@
         self.nb_examples = 1000 if opt.nb_examples is None else opt.nb_examples
         self.nb_nodes = opt.nb_nodes
         self.load_data()
-<<<<<<< HEAD
-=======
         self.set_graph(opt)
         self.transform = transform
->>>>>>> 3e203ac6
 
         if opt.graph is not None and opt.neighborhood is not 'all':
             self.set_graph(opt)
