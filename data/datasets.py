import numpy as np
from torch.utils.data import Dataset
from graph import Graph


class Dataset(Dataset):
    def __init__(self, name):

        self.load_data()
<<<<<<< HEAD

        if opt.graph is not None and opt.neighborhood is not 'all':
            self.set_graph(opt)
            self.adj = (self.adj > 0.).astype(float)
            self.nb_nodes = self.adj.shape[0]
        elif opt.graph is not None:
            self.set_graph(opt)
            self.adj = (self.adj > 0.).astype(float)
            self.nb_nodes = self.adj.shape[0]
        if opt.center:
            self.data = self.data - self.data.mean(axis=0)  # Ugly, to redo.
=======
>>>>>>> 1d562ccc

    def load_data(self):
        raise NotImplementedError()

    def labels_name(self, l):
        raise NotImplementedError()

    def set_graph(self, opt):
        self.graph = Graph(opt, self)
        self.adj = self.graph.adj
        self.node_names = self.graph.node_names
        try:
            self.labels = self.graph.labels
            self.data = self.graph.data
        except Exception as e:
            print e

    def __getitem__(self, idx):
        raise NotImplementedError()

    def __len__(self):
        return self.data.shape[0]

    def get_adj(self):
        return self.adj


class RandomDataset(Dataset):

    """
    A random dataset for debugging purposes
    """

    def __init__(self, opt):
        super(RandomDataset, self).__init__(name='RandomDataset', opt=opt)

    def load_data(self):
        np.random.seed(self.seed)

        # Generating the data
        self.data = np.random.randn(self.nb_examples, self.nb_nodes, 1)
        self.labels = (np.sum(self.data, axis=1) > 0.)[:, 0].astype(np.long)  # try to predict if the sum. is > than 0.

    def __getitem__(self, idx):
        sample = self.data[idx]
        sample = {'sample': sample, 'labels': self.labels[idx]}
        return sample

    def labels_name(self, l):
        labels = {0: 'neg', 'neg': 0, 'pos': 1, 1: 'pos'}
        return labels[l]


class PercolateDataset(Dataset):

    """
    A random dataset where the goal if to find if we can percolate from one side of the graph to the other.
    """

    def __init__(self, opt):
        super(PercolateDataset, self).__init__(name='PercolateDataset', opt=opt)

    def load_data(self):
        return

    def __getitem__(self, idx):
        sample = self.data[idx]
        sample = np.expand_dims(sample, -1)  # Addin a dim for the channels\
        sample = {'sample': sample, 'labels': self.labels[idx]}
        return sample

    def labels_name(self, l):
        labels = {0: 'neg', 'neg': 0, 'pos': 1, 1: 'pos'}
        return labels[l]<|MERGE_RESOLUTION|>--- conflicted
+++ resolved
@@ -7,20 +7,6 @@
     def __init__(self, name):
 
         self.load_data()
-<<<<<<< HEAD
-
-        if opt.graph is not None and opt.neighborhood is not 'all':
-            self.set_graph(opt)
-            self.adj = (self.adj > 0.).astype(float)
-            self.nb_nodes = self.adj.shape[0]
-        elif opt.graph is not None:
-            self.set_graph(opt)
-            self.adj = (self.adj > 0.).astype(float)
-            self.nb_nodes = self.adj.shape[0]
-        if opt.center:
-            self.data = self.data - self.data.mean(axis=0)  # Ugly, to redo.
-=======
->>>>>>> 1d562ccc
 
     def load_data(self):
         raise NotImplementedError()
