--- conflicted
+++ resolved
@@ -9,13 +9,10 @@
 import numpy as np
 from torch.utils.data import Dataset
 import academictorrents as at
-<<<<<<< HEAD
 from data.utils import symbol_map, ensg_to_hugo_map
 from cmapPy.pandasGEXpress.parse import parse
 
-=======
 import utils
->>>>>>> 66ea924c
 
 class GeneDataset(Dataset):
     """Gene Expression Dataset."""
@@ -83,9 +80,6 @@
         self.node_names = self.df.columns.values
         self.sample_names = self.df.index.values
         self.nb_nodes = self.df.shape[1]
-<<<<<<< HEAD
-        self.labels = self.lab[self.label_name].values
-=======
         self.data = self.df.values
 
         if self.label_name in self.lab.columns:
@@ -94,7 +88,6 @@
         else : 
             self.labels_ = []
             self.labels = []
->>>>>>> 66ea924c
 
     def __getitem__(self, idx):
         # label : class of the sample, # sample for all genes
