--- conflicted
+++ resolved
@@ -13,18 +13,6 @@
         self.nb_examples = nb_examples
         self.nb_nodes = nb_nodes
         self.load_data()
-<<<<<<< HEAD
-=======
-        self.transform = transform
-
-        if opt.graph is not None:
-            self.set_graph(opt)
-            self.adj = (self.adj > 0.).astype(float)  # Don't care about the weights, for now.
-            self.nb_nodes = self.adj.shape[0]
-            
-        if opt.center:
-            self.data = self.data - self.data.mean(axis=0)  # Ugly, to redo.
->>>>>>> 41913ce8
 
     def load_data(self):
         raise NotImplementedError()
@@ -32,32 +20,6 @@
     def labels_name(self, l):
         raise NotImplementedError()
 
-<<<<<<< HEAD
-=======
-    def set_graph(self, opt):
-        
-        if opt.graph == "random":
-            self.load_random_adjacency(nb_nodes=dataset.nb_nodes, approx_nb_edges=opt.approx_nb_edges, scale_free=opt.scale_free)
-            self.graph = Graph(opt, self)
-        elif opt.dataset == "percolate" or opt.dataset == "percolate-plus":
-            self.generate_percolate(opt)
-            self.graph = Graph(opt, self)
-        elif opt.graph is not None:
-            self.load_graph(get_path(opt.graph))
-            self.graph = Graph(opt, self)
-        elif opt.graph == "ecoli":
-            self.graph = graph.EcoliEcocycGraph()
-        
-        #self.graph = Graph(opt, self)
-        self.adj = self.graph.adj
-        self.node_names = self.graph.node_names
-        try:
-            self.labels = self.graph.labels
-            self.data = self.graph.data
-        except Exception as e:
-            print e
-
->>>>>>> 41913ce8
     def __getitem__(self, idx):
         raise NotImplementedError()
 
